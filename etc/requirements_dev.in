--- conflicted
+++ resolved
@@ -22,10 +22,5 @@
 # Compilation of pinned requirements
 pip-tools>=4.3.0
 
-<<<<<<< HEAD
-# Generating test data (just one case, trying without constraint)
-# pandas-datareader>=0.2.1
-=======
 # Generating test data
->>>>>>> 3576d207
 pandas-datareader>=0.2.1