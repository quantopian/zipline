# Copyright 2015 Quantopian, Inc.
#
# Licensed under the Apache License, Version 2.0 (the "License");
# you may not use this file except in compliance with the License.
# You may obtain a copy of the License at
#
#     http://www.apache.org/licenses/LICENSE-2.0
#
# Unless required by applicable law or agreed to in writing, software
# distributed under the License is distributed on an "AS IS" BASIS,
# WITHOUT WARRANTIES OR CONDITIONS OF ANY KIND, either express or implied.
# See the License for the specific language governing permissions and
# limitations under the License.

from abc import ABCMeta
from numbers import Integral
from operator import itemgetter

from logbook import Logger
import numpy as np
import pandas as pd
<<<<<<< HEAD
from pandas.tseries.tools import normalize_date

=======
from pandas import isnull
>>>>>>> 0cdd88a0
from six import with_metaclass, string_types, viewkeys
from six.moves import map as imap
import sqlalchemy as sa
<<<<<<< HEAD

from toolz import compose
=======
>>>>>>> 0cdd88a0

from zipline.errors import (
    EquitiesNotFound,
    FutureContractsNotFound,
    MapAssetIdentifierIndexError,
    MultipleSymbolsFound,
    RootSymbolNotFound,
    SidsNotFound,
    SymbolNotFound,
)
from zipline.assets import (
    Asset, Equity, Future, CurrencyPair
)
from zipline.assets.asset_writer import (
    split_delimited_symbol,
    check_version_info,
    ASSET_DB_VERSION,
    asset_db_table_names,
)
from zipline.utils.control_flow import invert

log = Logger('assets.py')

# A set of fields that need to be converted to strings before building an
# Asset to avoid unicode fields
_asset_str_fields = frozenset({
    'symbol',
    'asset_name',
    'exchange',
})

# A set of fields that need to be converted to timestamps in UTC
_asset_timestamp_fields = frozenset({
    'start_date',
    'end_date',
    'first_traded',
    'notice_date',
    'expiration_date',
    'auto_close_date',
})


def _convert_asset_timestamp_fields(dict_):
    """
    Takes in a dict of Asset init args and converts dates to pd.Timestamps
    """
    for key in (_asset_timestamp_fields & viewkeys(dict_)):
        value = pd.Timestamp(dict_[key], tz='UTC')
        dict_[key] = None if isnull(value) else value
    return dict_


class AssetFinder(object):
    # Token used as a substitute for pickling objects that contain a
    # reference to an AssetFinder
    PERSISTENT_TOKEN = "<AssetFinder>"

    def __init__(self, engine):

        self.engine = engine
        metadata = sa.MetaData(bind=engine)
<<<<<<< HEAD

        table_names = ['equities', 'futures_exchanges', 'futures_root_symbols',
                       'futures_contracts', 'asset_router', 'currencies']
        metadata.reflect(only=table_names)
        for table_name in table_names:
=======
        metadata.reflect(only=asset_db_table_names)
        for table_name in asset_db_table_names:
>>>>>>> 0cdd88a0
            setattr(self, table_name, metadata.tables[table_name])

        # Check the version info of the db for compatibility
        check_version_info(self.version_info, ASSET_DB_VERSION)

        # Cache for lookup of assets by sid, the objects in the asset lookup
        # may be shared with the results from equity and future lookup caches.
        #
        # The top level cache exists to minimize lookups on the asset type
        # routing.
        #
        # The caches are read through, i.e. accessing an asset through
<<<<<<< HEAD
        # retrieve_asset, _retrieve_equity etc. will populate the cache on
        # first retrieval.
        self._asset_cache = {}
        self._equity_cache = {}
        self._future_cache = {}
        self._currency_cache = {}

        self._asset_type_cache = {}
=======
        # retrieve_asset will populate the cache on first retrieval.
        self._caches = (self._asset_cache, self._asset_type_cache) = {}, {}
>>>>>>> 0cdd88a0

        # Populated on first call to `lifetimes`.
        self._asset_lifetimes = None

    def _reset_caches(self):
        """
        Reset our asset caches.

        You probably shouldn't call this method.
        """
        # This method exists as a workaround for the in-place mutating behavior
        # of `TradingAlgorithm._write_and_map_id_index_to_sids`.  No one else
        # should be calling this.
        for cache in self._caches:
            cache.clear()

    def lookup_asset_types(self, sids):
        """
        Retrieve asset types for a list of sids.

        Parameters
        ----------
        sids : list[int]

        Returns
        -------
        types : dict[sid -> str or None]
            Asset types for the provided sids.
        """
        found, missing = {}, set()
        for sid in sids:
            try:
                found[sid] = self._asset_type_cache[sid]
            except KeyError:
                missing.add(sid)

        if not missing:
            return found

        router_cols = self.asset_router.c
        query = sa.select((router_cols.sid, router_cols.asset_type)).where(
            self.asset_router.c.sid.in_(map(int, missing))
        )
        for sid, type_ in query.execute().fetchall():
            missing.remove(sid)
            found[sid] = self._asset_type_cache[sid] = type_

        for sid in missing:
            found[sid] = self._asset_type_cache[sid] = None

        return found

    def group_by_type(self, sids):
        """
        Group a list of sids by asset type.

<<<<<<< HEAD
        try:
            asset = self._asset_cache[sid]
        except KeyError:
            asset_type = self.asset_type_by_sid(sid)
            if asset_type == 'equity':
                asset = self._retrieve_equity(sid)
            elif asset_type == 'future':
                asset = self._retrieve_futures_contract(sid)
            elif asset_type == 'currency':
                asset = self._retrieve_currency(sid)
            else:
                asset = None
=======
        Parameters
        ----------
        sids : list[int]
>>>>>>> 0cdd88a0

        Returns
        -------
        types : dict[str or None -> list[int]]
            A dict mapping unique asset types to lists of sids drawn from sids.
            If we fail to look up an asset, we assign it a key of None.
        """
        return invert(self.lookup_asset_types(sids))

    def retrieve_asset(self, sid, default_none=False):
        """
        Retrieve the Asset for a given sid.
        """
        return self.retrieve_all((sid,), default_none=default_none)[0]

    def retrieve_currencies(self, pair=None, symbol=None,
                            base=None, quote=None,
                            default_none=False, return_multiple=False):
        """
        Retrieve a currency from the AssetFinder from one of the fields below.

        This only does a simple single field search so don't add more than one
        param or you'll probably not get what you think you should as it will
        use the first one it gets to in the select.

        :param pair: The pair e.g. 'USDGBP'
        :param symbol: Your symbol identifier 'AD3'
        :param base: The base currency in the pair 'USD'
        :param quote: The quote currency in the pair 'GBP'
        :param default_none: set this True to return None otherwise it will
        raise a SidNotFound exception.
        :return: possibly a CurrencyPair a list of currency pairs (not
        completed), None or
        a SidNotFound exception
        """
        ret = None

        if pair is not None:
            ret = self._select_asset_by_col(self.currencies,
                                            self.currencies.c.pair,
                                            pair).execute().fetchone()
        elif symbol is not None:
            ret = self._select_asset_by_col(self.currencies,
                                            self.currencies.c.symbol,
                                            symbol).execute().fetchone()
        elif base is not None:
            ret = self._select_asset_by_col(self.currencies,
                                            self.currencies.c.base,
                                            base).execute().fetchone()
        elif quote is not None:
            ret = self._select_asset_by_col(self.currencies,
                                            self.currencies.c.quote,
                                            quote).execute().fetchone()
        if ret is not None:
            currency = self._convert_to_asset(CurrencyPair, ret)
        elif default_none:
            currency = None
        else:
            raise SymbolNotFound(
                symbol='Symbol not found from any of [{}]'.format(locals()))

        return currency

    def retrieve_all(self, sids, default_none=False):
        """
        Retrieve all assets in `sids`.

        Parameters
        ----------
        sids : interable of int
            Assets to retrieve.
        default_none : bool
            If True, return None for failed lookups.
            If False, raise `SidsNotFound`.

        Returns
        -------
        assets : list[int or None]
            A list of the same length as `sids` containing Assets (or Nones)
            corresponding to the requested sids.

        Raises
        ------
        SidsNotFound
            When a requested sid is not found and default_none=False.
        """
        hits, missing, failures = {}, set(), []
        for sid in sids:
            try:
                asset = self._asset_cache[sid]
                if not default_none and asset is None:
                    # Bail early if we've already cached that we don't know
                    # about an asset.
                    raise SidsNotFound(sids=[sid])
                hits[sid] = asset
            except KeyError:
                missing.add(sid)

        # All requests were cache hits.  Return requested sids in order.
        if not missing:
            return [hits[sid] for sid in sids]

        update_hits = hits.update

        # Look up cache misses by type.
        type_to_assets = self.group_by_type(missing)

        # Handle failures
        failures = {failure: None for failure in type_to_assets.pop(None, ())}
        update_hits(failures)
        self._asset_cache.update(failures)

        if failures and not default_none:
            raise SidsNotFound(sids=list(failures))

        # We don't update the asset cache here because it should already be
        # updated by `self.retrieve_equities`.
        update_hits(self.retrieve_equities(type_to_assets.pop('equity', ())))
        update_hits(
            self.retrieve_futures_contracts(type_to_assets.pop('future', ()))
        )

<<<<<<< HEAD
    def _retrieve_currency(self, sid):
        """
        Retrieve the CurrencyPair object of a given sid.
        """
        return self._retrieve_asset(
            sid, self._currency_cache, self.currencies, CurrencyPair,
        )

    def _retrieve_futures_contract(self, sid):
=======
        # We shouldn't know about any other asset types.
        if type_to_assets:
            raise AssertionError(
                "Found asset types: %s" % list(type_to_assets.keys())
            )

        return [hits[sid] for sid in sids]

    def retrieve_equities(self, sids):
        """
        Retrieve Equity objects for a list of sids.

        Users generally shouldn't need to this method (instead, they should
        prefer the more general/friendly `retrieve_assets`), but it has a
        documented interface and tests because it's used upstream.

        Parameters
        ----------
        sids : iterable[int]

        Returns
        -------
        equities : dict[int -> Equity]

        Raises
        ------
        EquitiesNotFound
            When any requested asset isn't found.
>>>>>>> 0cdd88a0
        """
        return self._retrieve_assets(sids, self.equities, Equity)

    def _retrieve_equity(self, sid):
        return self.retrieve_equities((sid,))[sid]

    def retrieve_futures_contracts(self, sids):
        """
        Retrieve Future objects for an iterable of sids.

        Users generally shouldn't need to this method (instead, they should
        prefer the more general/friendly `retrieve_assets`), but it has a
        documented interface and tests because it's used upstream.

        Parameters
        ----------
        sids : iterable[int]

        Returns
        -------
        equities : dict[int -> Equity]

        Raises
        ------
        EquitiesNotFound
            When any requested asset isn't found.
        """
        return self._retrieve_assets(sids, self.futures_contracts, Future)

    @staticmethod
    def _select_assets_by_sid(asset_tbl, sids):
        return sa.select([asset_tbl]).where(
            asset_tbl.c.sid.in_(map(int, sids))
        )

    @staticmethod
    def _select_asset_by_col(asset_tbl, col, val):
        return sa.select([asset_tbl]).where(col == val)

    @staticmethod
    def _select_asset_by_symbol(asset_tbl, symbol):
        return sa.select([asset_tbl]).where(asset_tbl.c.symbol == symbol)

    def _retrieve_assets(self, sids, asset_tbl, asset_type):
        """
        Internal function for loading assets from a table.

<<<<<<< HEAD
        data = self._select_asset_by_sid(asset_tbl, sid).execute().fetchone()
        # Convert 'data' from a RowProxy object to a dict, to allow assignment
        asset = self._convert_to_asset(asset_type, data)

        cache[sid] = asset
        return asset

    @staticmethod
    def _convert_to_asset(asset_type, data):
        data = dict(data.items())
        if data:
            _convert_asset_timestamp_fields(data)
            asset = asset_type(**data)
        else:
            asset = None
        return asset
=======
        This should be the only method of `AssetFinder` that writes Assets into
        self._asset_cache.

        Parameters
        ---------
        sids : iterable of int
            Asset ids to look up.
        asset_tbl : sqlalchemy.Table
            Table from which to query assets.
        asset_type : type
            Type of asset to be constructed.

        Returns
        -------
        assets : dict[int -> Asset]
            Dict mapping requested sids to the retrieved assets.
        """
        # Fastpath for empty request.
        if not sids:
            return {}

        cache = self._asset_cache

        hits = {}
        # Load misses from the db.
        query = self._select_assets_by_sid(asset_tbl, sids)
        for row in imap(dict, query.execute().fetchall()):
            asset = asset_type(**_convert_asset_timestamp_fields(row))
            sid = asset.sid
            hits[sid] = cache[sid] = asset

        # If we get here, it means something in our code thought that a
        # particular sid was an equity/future and called this function with a
        # concrete type, but we couldn't actually resolve the asset.  This is
        # an error in our code, not a user-input error.
        misses = tuple(set(sids) - viewkeys(hits))
        if misses:
            if asset_type == Equity:
                raise EquitiesNotFound(sids=misses)
            else:
                raise FutureContractsNotFound(sids=misses)
        return hits

    def _get_fuzzy_candidates(self, fuzzy_symbol):
        candidates = sa.select(
            (self.equities.c.sid,)
        ).where(self.equities.c.fuzzy_symbol == fuzzy_symbol).order_by(
            self.equities.c.start_date.desc(),
            self.equities.c.end_date.desc()
        ).execute().fetchall()
        return candidates

    def _get_fuzzy_candidates_in_range(self, fuzzy_symbol, ad_value):
        candidates = sa.select(
            (self.equities.c.sid,)
        ).where(
            sa.and_(
                self.equities.c.fuzzy_symbol == fuzzy_symbol,
                self.equities.c.start_date <= ad_value,
                self.equities.c.end_date >= ad_value
            )
        ).order_by(
            self.equities.c.start_date.desc(),
            self.equities.c.end_date.desc(),
        ).execute().fetchall()
        return candidates

    def _get_split_candidates_in_range(self,
                                       company_symbol,
                                       share_class_symbol,
                                       ad_value):
        candidates = sa.select(
            (self.equities.c.sid,)
        ).where(
            sa.and_(
                self.equities.c.company_symbol == company_symbol,
                self.equities.c.share_class_symbol == share_class_symbol,
                self.equities.c.start_date <= ad_value,
                self.equities.c.end_date >= ad_value
            )
        ).order_by(
            self.equities.c.start_date.desc(),
            self.equities.c.end_date.desc(),
        ).execute().fetchall()
        return candidates

    def _get_split_candidates(self, company_symbol, share_class_symbol):
        candidates = sa.select(
            (self.equities.c.sid,)
        ).where(
            sa.and_(
                self.equities.c.company_symbol == company_symbol,
                self.equities.c.share_class_symbol == share_class_symbol
            )
        ).order_by(
            self.equities.c.start_date.desc(),
            self.equities.c.end_date.desc(),
        ).execute().fetchall()
        return candidates

    def _resolve_no_matching_candidates(self,
                                        company_symbol,
                                        share_class_symbol,
                                        ad_value):
        candidates = sa.select((self.equities.c.sid,)).where(
            sa.and_(
                self.equities.c.company_symbol == company_symbol,
                self.equities.c.share_class_symbol ==
                share_class_symbol,
                self.equities.c.start_date <= ad_value),
            ).order_by(
                self.equities.c.end_date.desc(),
            ).execute().fetchall()
        return candidates

    def _get_best_candidate(self, candidates):
        return self._retrieve_equity(candidates[0]['sid'])

    def _get_equities_from_candidates(self, candidates):
        sids = map(itemgetter('sid'), candidates)
        results = self.retrieve_equities(sids)
        return [results[sid] for sid in sids]
>>>>>>> 0cdd88a0

    def lookup_symbol(self, symbol, as_of_date, fuzzy=False):
        """
        Return matching Equity of name symbol in database.

        If multiple Equities are found and as_of_date is not set,
        raises MultipleSymbolsFound.

        If no Equity was active at as_of_date raises SymbolNotFound.
        """
        company_symbol, share_class_symbol, fuzzy_symbol = \
            split_delimited_symbol(symbol)
        if as_of_date:
            # Format inputs
            as_of_date = pd.Timestamp(as_of_date).normalize()
            ad_value = as_of_date.value

            if fuzzy:
                # Search for a single exact match on the fuzzy column
                candidates = self._get_fuzzy_candidates_in_range(fuzzy_symbol,
                                                                 ad_value)

                # If exactly one SID exists for fuzzy_symbol, return that sid
                if len(candidates) == 1:
                    return self._get_best_candidate(candidates)

            # Search for exact matches of the split-up company_symbol and
            # share_class_symbol
            candidates = self._get_split_candidates_in_range(
                company_symbol,
                share_class_symbol,
                ad_value
            )

            # If exactly one SID exists for symbol, return that symbol
            # If multiple SIDs exist for symbol, return latest start_date with
            # end_date as a tie-breaker
            if candidates:
                return self._get_best_candidate(candidates)

            # If no SID exists for symbol, return SID with the
            # highest-but-not-over end_date
            elif not candidates:
                candidates = self._resolve_no_matching_candidates(
                    company_symbol,
                    share_class_symbol,
                    ad_value
                )
                if candidates:
                    return self._get_best_candidate(candidates)

            raise SymbolNotFound(symbol=symbol)

        else:
            # If this is a fuzzy look-up, check if there is exactly one match
            # for the fuzzy symbol
            if fuzzy:
                candidates = self._get_fuzzy_candidates(fuzzy_symbol)
                if len(candidates) == 1:
                    return self._get_best_candidate(candidates)

            candidates = self._get_split_candidates(company_symbol,
                                                    share_class_symbol)
            if len(candidates) == 1:
                return self._get_best_candidate(candidates)
            elif not candidates:
                raise SymbolNotFound(symbol=symbol)
            else:
                raise MultipleSymbolsFound(
                    symbol=symbol,
                    options=self._get_equities_from_candidates(candidates)
                )

    def lookup_future_symbol(self, symbol):
        """ Return the Future object for a given symbol.

        Parameters
        ----------
        symbol : str
            The symbol of the desired contract.

        Returns
        -------
        Future
            A Future object.

        Raises
        ------
        SymbolNotFound
            Raised when no contract named 'symbol' is found.

        """

        data = self._select_asset_by_symbol(self.futures_contracts, symbol) \
            .execute().fetchone()

        # If no data found, raise an exception
        if not data:
            raise SymbolNotFound(symbol=symbol)
        return self.retrieve_asset(data['sid'])

    def lookup_future_chain(self, root_symbol, as_of_date):
        """ Return the futures chain for a given root symbol.

        Parameters
        ----------
        root_symbol : str
            Root symbol of the desired future.

        as_of_date : pd.Timestamp or pd.NaT
            Date at which the chain determination is rooted. I.e. the
            existing contract whose notice date/expiration date is first
            after this date is the primary contract, etc. If NaT is
            given, the chain is unbounded, and all contracts for this
            root symbol are returned.

        Returns
        -------
        list
            A list of Future objects, the chain for the given
            parameters.

        Raises
        ------
        RootSymbolNotFound
            Raised when a future chain could not be found for the given
            root symbol.
        """

        fc_cols = self.futures_contracts.c

        if as_of_date is pd.NaT:
            # If the as_of_date is NaT, get all contracts for this
            # root symbol.
            sids = list(map(
                itemgetter('sid'),
                sa.select((fc_cols.sid,)).where(
                    (fc_cols.root_symbol == root_symbol),
                ).order_by(
                    fc_cols.notice_date.asc(),
                ).execute().fetchall()))
        else:
            as_of_date = as_of_date.value

            sids = list(map(
                itemgetter('sid'),
                sa.select((fc_cols.sid,)).where(
                    (fc_cols.root_symbol == root_symbol) &

                    # Filter to contracts that are still valid. If both
                    # exist, use the one that comes first in time (i.e.
                    # the lower value). If either notice_date or
                    # expiration_date is NaT, use the other. If both are
                    # NaT, the contract cannot be included in any chain.
                    sa.case(
                        [
                            (
                                fc_cols.notice_date == pd.NaT.value,
                                fc_cols.expiration_date >= as_of_date
                            ),
                            (
                                fc_cols.expiration_date == pd.NaT.value,
                                fc_cols.notice_date >= as_of_date
                            )
                        ],
                        else_=(
                            sa.func.min(
                                fc_cols.notice_date,
                                fc_cols.expiration_date
                            ) >= as_of_date
                        )
                    )
                ).order_by(
                    # Sort using expiration_date if valid. If it's NaT,
                    # use notice_date instead.
                    sa.case(
                        [
                            (
                                fc_cols.expiration_date == pd.NaT.value,
                                fc_cols.notice_date
                            )
                        ],
                        else_=fc_cols.expiration_date
                    ).asc()
                ).execute().fetchall()
            ))

        if not sids:
            # Check if root symbol exists.
            count = sa.select((sa.func.count(fc_cols.sid),)).where(
                fc_cols.root_symbol == root_symbol,
            ).scalar()
            if count == 0:
                raise RootSymbolNotFound(root_symbol=root_symbol)

        contracts = self.retrieve_futures_contracts(sids)
        return [contracts[sid] for sid in sids]

    @property
    def sids(self):
        return tuple(map(
            itemgetter('sid'),
            sa.select((self.asset_router.c.sid,)).execute().fetchall(),
        ))

    def _lookup_generic_scalar(self,
                               asset_convertible,
                               as_of_date,
                               matches,
                               missing):
        """
        Convert asset_convertible to an asset.

        On success, append to matches.
        On failure, append to missing.
        """
        if isinstance(asset_convertible, Asset):
            matches.append(asset_convertible)

        elif isinstance(asset_convertible, Integral):
            try:
                result = self.retrieve_asset(int(asset_convertible))
            except SidsNotFound:
                missing.append(asset_convertible)
                return None
            matches.append(result)

        elif isinstance(asset_convertible, string_types):
            try:
                matches.append(
                    self.lookup_symbol(asset_convertible, as_of_date)
                )
            except SymbolNotFound:
                missing.append(asset_convertible)
                return None
        else:
            raise NotAssetConvertible(
                "Input was %s, not AssetConvertible."
                % asset_convertible
            )

    def lookup_generic(self,
                       asset_convertible_or_iterable,
                       as_of_date):
        """
        Convert a AssetConvertible or iterable of AssetConvertibles into
        a list of Asset objects.

        This method exists primarily as a convenience for implementing
        user-facing APIs that can handle multiple kinds of input.  It should
        not be used for internal code where we already know the expected types
        of our inputs.

        Returns a pair of objects, the first of which is the result of the
        conversion, and the second of which is a list containing any values
        that couldn't be resolved.
        """
        matches = []
        missing = []

        # Interpret input as scalar.
        if isinstance(asset_convertible_or_iterable, AssetConvertible):
            self._lookup_generic_scalar(
                asset_convertible=asset_convertible_or_iterable,
                as_of_date=as_of_date,
                matches=matches,
                missing=missing,
            )
            try:
                return matches[0], missing
            except IndexError:
                if hasattr(asset_convertible_or_iterable, '__int__'):
                    raise SidsNotFound(sids=[asset_convertible_or_iterable])
                else:
                    raise SymbolNotFound(symbol=asset_convertible_or_iterable)

        # Interpret input as iterable.
        try:
            iterator = iter(asset_convertible_or_iterable)
        except TypeError:
            raise NotAssetConvertible(
                "Input was not a AssetConvertible "
                "or iterable of AssetConvertible."
            )

        for obj in iterator:
            self._lookup_generic_scalar(obj, as_of_date, matches, missing)
        return matches, missing

    def map_identifier_index_to_sids(self, index, as_of_date):
        """
        This method is for use in sanitizing a user's DataFrame or Panel
        inputs.

        Takes the given index of identifiers, checks their types, builds assets
        if necessary, and returns a list of the sids that correspond to the
        input index.

        Parameters
        ----------
        index : Iterable
            An iterable containing ints, strings, or Assets
        as_of_date : pandas.Timestamp
            A date to be used to resolve any dual-mapped symbols

        Returns
        -------
        List
            A list of integer sids corresponding to the input index
        """
        # This method assumes that the type of the objects in the index is
        # consistent and can, therefore, be taken from the first identifier
        first_identifier = index[0]

        # Ensure that input is AssetConvertible (integer, string, or Asset)
        if not isinstance(first_identifier, AssetConvertible):
            raise MapAssetIdentifierIndexError(obj=first_identifier)

        # If sids are provided, no mapping is necessary
        if isinstance(first_identifier, Integral):
            return index

        # Look up all Assets for mapping
        matches = []
        missing = []
        for identifier in index:
            self._lookup_generic_scalar(identifier, as_of_date,
                                        matches, missing)

        if missing:
            raise ValueError("Missing assets for identifiers: %s" % missing)

        # Return a list of the sids of the found assets
        return [asset.sid for asset in matches]

    def _compute_asset_lifetimes(self):
        """
        Compute and cache a recarry of asset lifetimes.
        """
        equities_cols = self.equities.c
        buf = np.array(
            tuple(
                sa.select((
                    equities_cols.sid,
                    equities_cols.start_date,
                    equities_cols.end_date,
                )).execute(),
            ), dtype='<f8',  # use doubles so we get NaNs
        )
        lifetimes = np.recarray(
            buf=buf,
            shape=(len(buf),),
            dtype=[
                ('sid', '<f8'),
                ('start', '<f8'),
                ('end', '<f8')
            ],
        )
        start = lifetimes.start
        end = lifetimes.end
        start[np.isnan(start)] = 0  # convert missing starts to 0
        end[np.isnan(end)] = np.iinfo(int).max  # convert missing end to INTMAX
        # Cast the results back down to int.
        return lifetimes.astype([
            ('sid', '<i8'),
            ('start', '<i8'),
            ('end', '<i8'),
        ])

    def lifetimes(self, dates, include_start_date):
        """
        Compute a DataFrame representing asset lifetimes for the specified date
        range.

        Parameters
        ----------
        dates : pd.DatetimeIndex
            The dates for which to compute lifetimes.
        include_start_date : bool
            Whether or not to count the asset as alive on its start_date.

            This is useful in a backtesting context where `lifetimes` is being
            used to signify "do I have data for this asset as of the morning of
            this date?"  For many financial metrics, (e.g. daily close), data
            isn't available for an asset until the end of the asset's first
            day.

        Returns
        -------
        lifetimes : pd.DataFrame
            A frame of dtype bool with `dates` as index and an Int64Index of
            assets as columns.  The value at `lifetimes.loc[date, asset]` will
            be True iff `asset` existed on `date`.  If `include_start_date` is
            False, then lifetimes.loc[date, asset] will be false when date ==
            asset.start_date.

        See Also
        --------
        numpy.putmask
        zipline.pipeline.engine.SimplePipelineEngine._compute_root_mask
        """
        # This is a less than ideal place to do this, because if someone adds
        # assets to the finder after we've touched lifetimes we won't have
        # those new assets available.  Mutability is not my favorite
        # programming feature.
        if self._asset_lifetimes is None:
            self._asset_lifetimes = self._compute_asset_lifetimes()
        lifetimes = self._asset_lifetimes

        raw_dates = dates.asi8[:, None]
        if include_start_date:
            mask = lifetimes.start <= raw_dates
        else:
            mask = lifetimes.start < raw_dates
        mask &= (raw_dates <= lifetimes.end)

        return pd.DataFrame(mask, index=dates, columns=lifetimes.sid)


class AssetConvertible(with_metaclass(ABCMeta)):
    """
    ABC for types that are convertible to integer-representations of
    Assets.

    Includes Asset, six.string_types, and Integral
    """
    pass


AssetConvertible.register(Integral)
AssetConvertible.register(Asset)
# Use six.string_types for Python2/3 compatibility
for _type in string_types:
    AssetConvertible.register(_type)


class NotAssetConvertible(ValueError):
    pass


class AssetFinderCachedEquities(AssetFinder):
    """
    An extension to AssetFinder that loads all equities from equities table
    into memory and overrides the methods that lookup_symbol uses to look up
    those equities.
    """
    def __init__(self, engine):
        super(AssetFinderCachedEquities, self).__init__(engine)
        self.fuzzy_symbol_hashed_equities = {}
        self.company_share_class_hashed_equities = {}
        self.hashed_equities = sa.select(self.equities.c).execute().fetchall()
        self._load_hashed_equities()

    def _load_hashed_equities(self):
        """
        Populates two maps - fuzzy symbol to list of equities having that
        fuzzy symbol and company symbol/share class symbol to list of
        equities having that combination of company symbol/share class symbol.
        """
        for equity in self.hashed_equities:
            company_symbol = equity['company_symbol']
            share_class_symbol = equity['share_class_symbol']
            fuzzy_symbol = equity['fuzzy_symbol']
            asset = self._convert_row_to_equity(equity)
            self.company_share_class_hashed_equities.setdefault(
                (company_symbol, share_class_symbol),
                []
            ).append(asset)
            self.fuzzy_symbol_hashed_equities.setdefault(
                fuzzy_symbol, []
            ).append(asset)

    def _convert_row_to_equity(self, row):
        """
        Converts a SQLAlchemy equity row to an Equity object.
        """
        return Equity(**_convert_asset_timestamp_fields(dict(row)))

    def _get_fuzzy_candidates(self, fuzzy_symbol):
        return self.fuzzy_symbol_hashed_equities.get(fuzzy_symbol, ())

    def _get_fuzzy_candidates_in_range(self, fuzzy_symbol, ad_value):
        return only_active_assets(
            ad_value,
            self._get_fuzzy_candidates(fuzzy_symbol),
        )

    def _get_split_candidates(self, company_symbol, share_class_symbol):
        return self.company_share_class_hashed_equities.get(
            (company_symbol, share_class_symbol),
            (),
        )

    def _get_split_candidates_in_range(self,
                                       company_symbol,
                                       share_class_symbol,
                                       ad_value):
        return sorted(
            only_active_assets(
                ad_value,
                self._get_split_candidates(company_symbol, share_class_symbol),
            ),
            key=lambda x: (x.start_date, x.end_date),
            reverse=True,
        )

    def _resolve_no_matching_candidates(self,
                                        company_symbol,
                                        share_class_symbol,
                                        ad_value):
        equities = self._get_split_candidates(
            company_symbol, share_class_symbol
        )
        partial_candidates = []
        for equity in equities:
            if equity.start_date.value <= ad_value:
                partial_candidates.append(equity)
        if partial_candidates:
            partial_candidates = sorted(
                partial_candidates,
                key=lambda x: x.end_date,
                reverse=True
            )
        return partial_candidates

    def _get_best_candidate(self, candidates):
        return candidates[0]

    def _get_equities_from_candidates(self, candidates):
        return candidates


def was_active(reference_date_value, asset):
    """
    Whether or not `asset` was active at the time corresponding to
    `reference_date_value`.

    Parameters
    ----------
    reference_date_value : int
        Date, represented as nanoseconds since EPOCH, for which we want to know
        if `asset` was alive.  This is generally the result of accessing the
        `value` attribute of a pandas Timestamp.
    asset : Asset
        The asset object to check.

    Returns
    -------
    was_active : bool
        Whether or not the `asset` existed at the specified time.
    """
    return (
        asset.start_date.value
        <= reference_date_value
        <= asset.end_date.value
    )


def only_active_assets(reference_date_value, assets):
    """
    Filter an iterable of Asset objects down to just assets that were alive at
    the time corresponding to `reference_date_value`.

    Parameters
    ----------
    reference_date_value : int
        Date, represented as nanoseconds since EPOCH, for which we want to know
        if `asset` was alive.  This is generally the result of accessing the
        `value` attribute of a pandas Timestamp.
    assets : iterable[Asset]
        The assets to filter.

    Returns
    -------
    active_assets : list
        List of the active assets from `assets` on the requested date.
    """
    return [a for a in assets if was_active(reference_date_value, a)]<|MERGE_RESOLUTION|>--- conflicted
+++ resolved
@@ -19,20 +19,10 @@
 from logbook import Logger
 import numpy as np
 import pandas as pd
-<<<<<<< HEAD
-from pandas.tseries.tools import normalize_date
-
-=======
 from pandas import isnull
->>>>>>> 0cdd88a0
 from six import with_metaclass, string_types, viewkeys
 from six.moves import map as imap
 import sqlalchemy as sa
-<<<<<<< HEAD
-
-from toolz import compose
-=======
->>>>>>> 0cdd88a0
 
 from zipline.errors import (
     EquitiesNotFound,
@@ -86,6 +76,7 @@
 
 
 class AssetFinder(object):
+
     # Token used as a substitute for pickling objects that contain a
     # reference to an AssetFinder
     PERSISTENT_TOKEN = "<AssetFinder>"
@@ -94,16 +85,8 @@
 
         self.engine = engine
         metadata = sa.MetaData(bind=engine)
-<<<<<<< HEAD
-
-        table_names = ['equities', 'futures_exchanges', 'futures_root_symbols',
-                       'futures_contracts', 'asset_router', 'currencies']
-        metadata.reflect(only=table_names)
-        for table_name in table_names:
-=======
         metadata.reflect(only=asset_db_table_names)
         for table_name in asset_db_table_names:
->>>>>>> 0cdd88a0
             setattr(self, table_name, metadata.tables[table_name])
 
         # Check the version info of the db for compatibility
@@ -116,19 +99,8 @@
         # routing.
         #
         # The caches are read through, i.e. accessing an asset through
-<<<<<<< HEAD
-        # retrieve_asset, _retrieve_equity etc. will populate the cache on
-        # first retrieval.
-        self._asset_cache = {}
-        self._equity_cache = {}
-        self._future_cache = {}
-        self._currency_cache = {}
-
-        self._asset_type_cache = {}
-=======
         # retrieve_asset will populate the cache on first retrieval.
         self._caches = (self._asset_cache, self._asset_type_cache) = {}, {}
->>>>>>> 0cdd88a0
 
         # Populated on first call to `lifetimes`.
         self._asset_lifetimes = None
@@ -185,24 +157,9 @@
         """
         Group a list of sids by asset type.
 
-<<<<<<< HEAD
-        try:
-            asset = self._asset_cache[sid]
-        except KeyError:
-            asset_type = self.asset_type_by_sid(sid)
-            if asset_type == 'equity':
-                asset = self._retrieve_equity(sid)
-            elif asset_type == 'future':
-                asset = self._retrieve_futures_contract(sid)
-            elif asset_type == 'currency':
-                asset = self._retrieve_currency(sid)
-            else:
-                asset = None
-=======
         Parameters
         ----------
         sids : list[int]
->>>>>>> 0cdd88a0
 
         Returns
         -------
@@ -325,17 +282,6 @@
             self.retrieve_futures_contracts(type_to_assets.pop('future', ()))
         )
 
-<<<<<<< HEAD
-    def _retrieve_currency(self, sid):
-        """
-        Retrieve the CurrencyPair object of a given sid.
-        """
-        return self._retrieve_asset(
-            sid, self._currency_cache, self.currencies, CurrencyPair,
-        )
-
-    def _retrieve_futures_contract(self, sid):
-=======
         # We shouldn't know about any other asset types.
         if type_to_assets:
             raise AssertionError(
@@ -364,7 +310,6 @@
         ------
         EquitiesNotFound
             When any requested asset isn't found.
->>>>>>> 0cdd88a0
         """
         return self._retrieve_assets(sids, self.equities, Equity)
 
@@ -412,24 +357,6 @@
         """
         Internal function for loading assets from a table.
 
-<<<<<<< HEAD
-        data = self._select_asset_by_sid(asset_tbl, sid).execute().fetchone()
-        # Convert 'data' from a RowProxy object to a dict, to allow assignment
-        asset = self._convert_to_asset(asset_type, data)
-
-        cache[sid] = asset
-        return asset
-
-    @staticmethod
-    def _convert_to_asset(asset_type, data):
-        data = dict(data.items())
-        if data:
-            _convert_asset_timestamp_fields(data)
-            asset = asset_type(**data)
-        else:
-            asset = None
-        return asset
-=======
         This should be the only method of `AssetFinder` that writes Assets into
         self._asset_cache.
 
@@ -552,7 +479,6 @@
         sids = map(itemgetter('sid'), candidates)
         results = self.retrieve_equities(sids)
         return [results[sid] for sid in sids]
->>>>>>> 0cdd88a0
 
     def lookup_symbol(self, symbol, as_of_date, fuzzy=False):
         """
@@ -646,8 +572,8 @@
 
         """
 
-        data = self._select_asset_by_symbol(self.futures_contracts, symbol) \
-            .execute().fetchone()
+        data = self._select_asset_by_symbol(self.futures_contracts, symbol)\
+                   .execute().fetchone()
 
         # If no data found, raise an exception
         if not data:
