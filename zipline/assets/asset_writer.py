--- conflicted
+++ resolved
@@ -225,167 +225,6 @@
     sa.insert(version_table, values={'version': version_value}).execute()
 
 
-<<<<<<< HEAD
-# A list of the names of all tables in the assets db
-asset_db_table_names = ['version_info', 'equities', 'futures_exchanges',
-                        'futures_root_symbols', 'futures_contracts',
-                        'asset_router', 'currencies']
-
-
-def _equities_table_schema(metadata):
-    return sa.Table(
-        'equities',
-        metadata,
-        sa.Column(
-            'sid',
-            sa.Integer,
-            unique=True,
-            nullable=False,
-            primary_key=True,
-        ),
-        sa.Column('symbol', sa.Text),
-        sa.Column('company_symbol', sa.Text, index=True),
-        sa.Column('share_class_symbol', sa.Text),
-        sa.Column('fuzzy_symbol', sa.Text, index=True),
-        sa.Column('asset_name', sa.Text),
-        sa.Column('start_date', sa.Integer, default=0, nullable=False),
-        sa.Column('end_date', sa.Integer, nullable=False),
-        sa.Column('first_traded', sa.Integer, nullable=False),
-        sa.Column('exchange', sa.Text),
-        sa.Column('currency', sa.Text),
-    )
-
-
-def _currencies_table_schema(metadata):
-    return sa.Table(
-        'currencies',
-        metadata,
-        sa.Column(
-            'sid',
-            sa.Integer,
-            unique=True,
-            nullable=False,
-            primary_key=True,
-        ),
-        sa.Column('symbol', sa.Text),
-        sa.Column('base', sa.Text, index=True),
-        sa.Column('quote', sa.Text, index=True),
-        sa.Column('pair', sa.Text),
-        sa.Column('start_date', sa.Integer, default=0, nullable=False),
-        sa.Column('multiplier', sa.Integer),
-    )
-
-
-def _futures_exchanges_schema(metadata):
-    return sa.Table(
-        'futures_exchanges',
-        metadata,
-        sa.Column(
-            'exchange',
-            sa.Text,
-            unique=True,
-            nullable=False,
-            primary_key=True,
-        ),
-        sa.Column('timezone', sa.Text),
-    )
-
-
-def _futures_root_symbols_schema(metadata, futures_exchanges):
-    return sa.Table(
-        'futures_root_symbols',
-        metadata,
-        sa.Column(
-            'root_symbol',
-            sa.Text,
-            unique=True,
-            nullable=False,
-            primary_key=True,
-        ),
-        sa.Column('root_symbol_id', sa.Integer),
-        sa.Column('sector', sa.Text),
-        sa.Column('description', sa.Text),
-        sa.Column(
-            'exchange',
-            sa.Text,
-            sa.ForeignKey(futures_exchanges.c.exchange),
-        ),
-    )
-
-
-def _futures_contracts_schema(metadata, futures_root_symbols,
-                              futures_exchanges):
-    return sa.Table(
-        'futures_contracts',
-        metadata,
-        sa.Column(
-            'sid',
-            sa.Integer,
-            unique=True,
-            nullable=False,
-            primary_key=True,
-        ),
-        sa.Column('symbol', sa.Text, unique=True, index=True),
-        sa.Column(
-            'root_symbol',
-            sa.Text,
-            sa.ForeignKey(futures_root_symbols.c.root_symbol),
-            index=True
-        ),
-        sa.Column('asset_name', sa.Text),
-        sa.Column('start_date', sa.Integer, default=0, nullable=False),
-        sa.Column('end_date', sa.Integer, nullable=False),
-        sa.Column('first_traded', sa.Integer, nullable=False),
-        sa.Column(
-            'exchange',
-            sa.Text,
-            sa.ForeignKey(futures_exchanges.c.exchange),
-        ),
-        sa.Column('notice_date', sa.Integer, nullable=False),
-        sa.Column('expiration_date', sa.Integer, nullable=False),
-        sa.Column('auto_close_date', sa.Integer, nullable=False),
-        sa.Column('contract_multiplier', sa.Float),
-    )
-
-
-def _asset_router_schema(metadata):
-    return sa.Table(
-        'asset_router',
-        metadata,
-        sa.Column(
-            'sid',
-            sa.Integer,
-            unique=True,
-            nullable=False,
-            primary_key=True),
-        sa.Column('asset_type', sa.Text),
-    )
-
-
-def _version_table_schema(metadata):
-    return sa.Table(
-        'version_info',
-        metadata,
-        sa.Column(
-            'id',
-            sa.Integer,
-            unique=True,
-            nullable=False,
-            primary_key=True,
-        ),
-        sa.Column(
-            'version',
-            sa.Integer,
-            unique=True,
-            nullable=False,
-        ),
-        # This constraint ensures a single entry in this table
-        sa.CheckConstraint('id <= 1'),
-    )
-
-
-=======
->>>>>>> 0dac2e05
 class AssetDBWriter(with_metaclass(ABCMeta)):
     """
     Class used to write arbitrary data to SQLite database.
@@ -528,23 +367,6 @@
         for table_name in asset_db_table_names:
             setattr(self, table_name, metadata.tables[table_name])
 
-<<<<<<< HEAD
-        self.equities = _equities_table_schema(metadata)
-        self.currencies = _currencies_table_schema(metadata)
-        self.futures_exchanges = _futures_exchanges_schema(metadata)
-        self.futures_root_symbols = _futures_root_symbols_schema(
-            metadata=metadata,
-            futures_exchanges=self.futures_exchanges,
-        )
-        self.futures_contracts = _futures_contracts_schema(
-            metadata=metadata,
-            futures_root_symbols=self.futures_root_symbols,
-            futures_exchanges=self.futures_exchanges,
-        )
-        self.asset_router = _asset_router_schema(metadata)
-        self.version_info = _version_table_schema(metadata)
-=======
->>>>>>> 0dac2e05
         # Create the SQL tables if they do not already exist.
         metadata.create_all(checkfirst=True)
 
