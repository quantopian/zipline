#
# Copyright 2013 Quantopian, Inc.
#
# Licensed under the Apache License, Version 2.0 (the "License");
# you may not use this file except in compliance with the License.
# You may obtain a copy of the License at
#
#     http://www.apache.org/licenses/LICENSE-2.0
#
# Unless required by applicable law or agreed to in writing, software
# distributed under the License is distributed on an "AS IS" BASIS,
# WITHOUT WARRANTIES OR CONDITIONS OF ANY KIND, either express or implied.
# See the License for the specific language governing permissions and
# limitations under the License.
from copy import copy

from six import iteritems, iterkeys
import pandas as pd
import numpy as np

<<<<<<< HEAD
from . utils.protocol_utils import Enum
from . utils.math_utils import nanstd, nanmean, nansum
from . data.currencies import CCY
=======
from .utils.enum import enum
from .utils.math_utils import nanstd, nanmean, nansum
>>>>>>> 0dac2e05

from zipline.utils.algo_instance import get_algo_instance
from zipline.utils.serialization_utils import (
    VERSION_LABEL
)

# Datasource type should completely determine the other fields of a
# message with its type.
DATASOURCE_TYPE = enum(
    'AS_TRADED_EQUITY',
    'MERGER',
    'SPLIT',
    'DIVIDEND',
    'TRADE',
    'TRANSACTION',
    'ORDER',
    'EMPTY',
    'DONE',
    'CUSTOM',
    'BENCHMARK',
    'COMMISSION',
    'CLOSE_POSITION'
)

# Expected fields/index values for a dividend Series.
DIVIDEND_FIELDS = [
    'declared_date',
    'ex_date',
    'gross_amount',
    'net_amount',
    'pay_date',
    'payment_sid',
    'ratio',
    'sid',
]
# Expected fields/index values for a dividend payment Series.
DIVIDEND_PAYMENT_FIELDS = [
    'id',
    'payment_sid',
    'cash_amount',
    'share_count',
]


def dividend_payment(data=None):
    """
    Take a dictionary whose values are in DIVIDEND_PAYMENT_FIELDS and return a
    series representing the payment of a dividend.

    Ids are assigned to each historical dividend in
    PerformanceTracker.update_dividends. They are guaranteed to be unique
    integers with the context of a single simulation. If @data is non-empty, a
    id is required to identify the historical dividend associated with this
    payment.

    Additionally, if @data is non-empty, either data['cash_amount'] should be
    nonzero or data['payment_sid'] should be an asset identifier and
    data['share_count'] should be nonzero.

    The returned Series is given its id value as a name so that concatenating
    payments results in a DataFrame indexed by id.  (Note, however, that the
    name value is not used to construct an index when this series is returned
    by function passed to `DataFrame.apply`.  In such a case, pandas preserves
    the index of the DataFrame on which `apply` is being called.)
    """
    return pd.Series(
        data=data,
        name=data['id'] if data is not None else None,
        index=DIVIDEND_PAYMENT_FIELDS,
        dtype=object,
    )


class Event(object):

    def __init__(self, initial_values=None):
        if initial_values:
            self.__dict__ = initial_values

    def __getitem__(self, name):
        return getattr(self, name)

    def __setitem__(self, name, value):
        setattr(self, name, value)

    def __delitem__(self, name):
        delattr(self, name)

    def keys(self):
        return self.__dict__.keys()

    def __eq__(self, other):
        return hasattr(other, '__dict__') and self.__dict__ == other.__dict__

    def __contains__(self, name):
        return name in self.__dict__

    def __repr__(self):
        return "Event({0})".format(self.__dict__)

    def to_series(self, index=None):
        return pd.Series(self.__dict__, index=index)


class Order(Event):
    pass


class Portfolio(object):

    def __init__(self):
        self.capital_used = 0.0
        self.starting_cash = 0.0
        self.portfolio_value = 0.0
        self.pnl = 0.0
        self.returns = 0.0
        self.cash = 0.0
        self.positions = Positions()
        self.start_date = None
        self.positions_value = 0.0

    def __getitem__(self, key):
        return self.__dict__[key]

    def __repr__(self):
        return "Portfolio({0})".format(self.__dict__)

    def __getstate__(self):

        state_dict = copy(self.__dict__)

        # Have to convert to primitive dict
        state_dict['positions'] = dict(self.positions)

        STATE_VERSION = 1
        state_dict[VERSION_LABEL] = STATE_VERSION

        return state_dict

    def __setstate__(self, state):

        OLDEST_SUPPORTED_STATE = 1
        version = state.pop(VERSION_LABEL)

        if version < OLDEST_SUPPORTED_STATE:
            raise BaseException("Portfolio saved state is too old.")

        self.positions = Positions()
        self.positions.update(state.pop('positions'))

        self.__dict__.update(state)


class Account(object):
    '''
    The account object tracks information about the trading account. The
    values are updated as the algorithm runs and its keys remain unchanged.
    If connected to a broker, one can update these values with the trading
    account values as reported by the broker.
    '''

    def __init__(self):
        self.settled_cash = 0.0
        self.accrued_interest = 0.0
        self.buying_power = float('inf')
        self.equity_with_loan = 0.0
        self.total_positions_value = 0.0
        self.regt_equity = 0.0
        self.regt_margin = float('inf')
        self.initial_margin_requirement = 0.0
        self.maintenance_margin_requirement = 0.0
        self.available_funds = 0.0
        self.excess_liquidity = 0.0
        self.cushion = 0.0
        self.day_trades_remaining = float('inf')
        self.leverage = 0.0
        self.net_leverage = 0.0
        self.net_liquidation = 0.0
        self.currency = CCY.USD

    def __getitem__(self, key):
        return self.__dict__[key]

    def __repr__(self):
        return "Account({0})".format(self.__dict__)

    def __getstate__(self):

        state_dict = copy(self.__dict__)

        STATE_VERSION = 1
        state_dict[VERSION_LABEL] = STATE_VERSION

        return state_dict

    def __setstate__(self, state):

        OLDEST_SUPPORTED_STATE = 1
        version = state.pop(VERSION_LABEL)

        if version < OLDEST_SUPPORTED_STATE:
            raise BaseException("Account saved state is too old.")

        self.__dict__.update(state)


class Position(object):

    def __init__(self, sid):
        self.sid = sid
        self.amount = 0
        self.cost_basis = 0.0  # per share
        self.last_sale_price = 0.0

    def __getitem__(self, key):
        return self.__dict__[key]

    def __repr__(self):
        return "Position({0})".format(self.__dict__)

    def __getstate__(self):

        state_dict = copy(self.__dict__)

        STATE_VERSION = 1
        state_dict[VERSION_LABEL] = STATE_VERSION

        return state_dict

    def __setstate__(self, state):

        OLDEST_SUPPORTED_STATE = 1
        version = state.pop(VERSION_LABEL)

        if version < OLDEST_SUPPORTED_STATE:
            raise BaseException("Protocol Position saved state is too old.")

        self.__dict__.update(state)


class Positions(dict):

    def __missing__(self, key):
        pos = Position(key)
        self[key] = pos
        return pos


class SIDData(object):
    # Cache some data on the class so that this is shared for all instances of
    # siddata.

    # The dt where we cached the history.
    _history_cache_dt = None
    # _history_cache is a a dict mapping fields to pd.DataFrames. This is the
    # most data we have for a given field for the _history_cache_dt.
    _history_cache = {}

    # This is the cache that is used for returns. This will have a different
    # structure than the other history cache as this is always daily.
    _returns_cache_dt = None
    _returns_cache = None

    # The last dt that we needed to cache the number of minutes.
    _minute_bar_cache_dt = None
    # If we are in minute mode, there is some cost associated with computing
    # the number of minutes that we need to pass to the bar count of history.
    # This will remain constant for a given bar and day count.
    # This maps days to number of minutes.
    _minute_bar_cache = {}

    def __init__(self, sid, initial_values=None):
        self._sid = sid
        self._freqstr = None

        # To check if we have data, we use the __len__ which depends on the
        # __dict__. Because we are foward defining the attributes needed, we
        # need to account for their entrys in the __dict__.
        # We will add 1 because we need to account for the _initial_len entry
        # itself.
        self._initial_len = len(self.__dict__) + 1

        if initial_values:
            self.__dict__.update(initial_values)

    @property
    def datetime(self):
        """
        Provides an alias from data['foo'].datetime -> data['foo'].dt

        `datetime` was previously provided by adding a seperate `datetime`
        member of the SIDData object via a generator that wrapped the incoming
        data feed and added the field to each equity event.

        This alias is intended to be temporary, to provide backwards
        compatibility with existing algorithms, but should be considered
        deprecated, and may be removed in the future.
        """
        return self.dt

    def get(self, name, default=None):
        return self.__dict__.get(name, default)

    def __getitem__(self, name):
        return self.__dict__[name]

    def __setitem__(self, name, value):
        self.__dict__[name] = value

    def __len__(self):
        return len(self.__dict__) - self._initial_len

    def __contains__(self, name):
        return name in self.__dict__

    def __repr__(self):
        return "SIDData({0})".format(self.__dict__)

    def _get_buffer(self, bars, field='price', raw=False):
        """
        Gets the result of history for the given number of bars and field.

        This will cache the results internally.
        """
        cls = self.__class__
        algo = get_algo_instance()

        now = algo.datetime
        if now != cls._history_cache_dt:
            # For a given dt, the history call for this field will not change.
            # We have a new dt, so we should reset the cache.
            cls._history_cache_dt = now
            cls._history_cache = {}

        if field not in self._history_cache \
           or bars > len(cls._history_cache[field][0].index):
            # If we have never cached this field OR the amount of bars that we
            # need for this field is greater than the amount we have cached,
            # then we need to get more history.
            hst = algo.history(
                bars, self._freqstr, field, ffill=True,
            )
            # Assert that the column holds ints, not security objects.
            if not isinstance(self._sid, str):
                hst.columns = hst.columns.astype(int)
            self._history_cache[field] = (hst, hst.values, hst.columns)

        # Slice of only the bars needed. This is because we strore the LARGEST
        # amount of history for the field, and we might request less than the
        # largest from the cache.
        buffer_, values, columns = cls._history_cache[field]
        if raw:
            sid_index = columns.get_loc(self._sid)
            return values[-bars:, sid_index]
        else:
            return buffer_[self._sid][-bars:]

    def _cache_daily_minutely(self, days, fn):
        """
        Gets the number of bars needed for the current number of days.

        Figures this out based on the algo datafrequency and caches the result.
        This caches the result by replacing this function on the object.
        This means that after the first call to _get_bars, this method will
        point to a new function object.

        """
        def daily_get_max_bars(days):
            return days

        def minute_get_max_bars(days):
            # max number of minute. regardless of current days or short
            # sessions
            return days * 390

        def daily_get_bars(days):
            return days

        def minute_get_bars(days):
            cls = self.__class__

            now = get_algo_instance().datetime
            if now != cls._minute_bar_cache_dt:
                cls._minute_bar_cache_dt = now
                cls._minute_bar_cache = {}

            if days not in cls._minute_bar_cache:
                # Cache this calculation to happen once per bar, even if we
                # use another transform with the same number of days.
                env = get_algo_instance().trading_environment
                prev = env.previous_trading_day(now)
                ds = env.days_in_range(
                    env.add_trading_days(-days + 2, prev),
                    prev,
                )
                # compute the number of minutes in the (days - 1) days before
                # today.
                # 210 minutes in a an early close and 390 in a full day.
                ms = sum(210 if d in env.early_closes else 390 for d in ds)
                # Add the number of minutes for today.
                ms += int(
                    (now - env.get_open_and_close(now)[0]).total_seconds() / 60
                )

                cls._minute_bar_cache[days] = ms + 1  # Account for this minute

            return cls._minute_bar_cache[days]

        if get_algo_instance().sim_params.data_frequency == 'daily':
            self._freqstr = '1d'
            # update this method to point to the daily variant.
            self._get_bars = daily_get_bars
            self._get_max_bars = daily_get_max_bars
        else:
            self._freqstr = '1m'
            # update this method to point to the minute variant.
            self._get_bars = minute_get_bars
            self._get_max_bars = minute_get_max_bars

        # NOTE: This silently adds these two entries to the `__dict__`
        # without affecting the `__len__` of the object. This is important
        # because we use the `len` of the `SIDData` object to see if we have
        # data for this asset.
        self._initial_len += 2

        # Not actually recursive because we have already cached the new method.
        return getattr(self, fn)(days)

    def _get_bars(self, bars):
        return self._cache_daily_minutely(bars, fn='_get_bars')

    def _get_max_bars(self, bars):
        return self._cache_daily_minutely(bars, fn='_get_max_bars')

    def mavg(self, days):
        bars = self._get_bars(days)
        max_bars = self._get_max_bars(days)
        prices = self._get_buffer(max_bars, raw=True)[-bars:]
        return nanmean(prices)

    def stddev(self, days):
        bars = self._get_bars(days)
        max_bars = self._get_max_bars(days)
        prices = self._get_buffer(max_bars, raw=True)[-bars:]
        return nanstd(prices, ddof=1)

    def vwap(self, days):
        bars = self._get_bars(days)
        max_bars = self._get_max_bars(days)
        prices = self._get_buffer(max_bars, raw=True)[-bars:]
        vols = self._get_buffer(max_bars, field='volume', raw=True)[-bars:]

        vol_sum = nansum(vols)
        try:
            ret = nansum(prices * vols) / vol_sum
        except ZeroDivisionError:
            ret = np.nan

        return ret

    def returns(self):
        algo = get_algo_instance()

        now = algo.datetime
        if now != self._returns_cache_dt:
            self._returns_cache_dt = now
            self._returns_cache = algo.history(2, '1d', 'price', ffill=True)

        hst = self._returns_cache[self._sid]
        return (hst.iloc[-1] - hst.iloc[0]) / hst.iloc[0]


class BarData(object):
    """
    Holds the event data for all sids for a given dt.

    This is what is passed as `data` to the `handle_data` function.

    Note: Many methods are analogues of dictionary because of historical
    usage of what this replaced as a dictionary subclass.
    """

    def __init__(self, data=None):
        self._data = data or {}
        self._contains_override = None

    def __contains__(self, name):
        if self._contains_override:
            if self._contains_override(name):
                return name in self._data
            else:
                return False
        else:
            return name in self._data

    def has_key(self, name):
        """
        DEPRECATED: __contains__ is preferred, but this method is for
        compatibility with existing algorithms.
        """
        return name in self

    def __setitem__(self, name, value):
        self._data[name] = value

    def __getitem__(self, name):
        return self._data[name]

    def __delitem__(self, name):
        del self._data[name]

    def __iter__(self):
        for sid, data in iteritems(self._data):
            # Allow contains override to filter out sids.
            if sid in self:
                if len(data):
                    yield sid

    def iterkeys(self):
        # Allow contains override to filter out sids.
        return (sid for sid in iterkeys(self._data) if sid in self)

    def keys(self):
        # Allow contains override to filter out sids.
        return list(self.iterkeys())

    def itervalues(self):
        return (value for _sid, value in self.iteritems())

    def values(self):
        return list(self.itervalues())

    def iteritems(self):
        return ((sid, value) for sid, value
                in iteritems(self._data)
                if sid in self)

    def items(self):
        return list(self.iteritems())

    def __len__(self):
        return len(self.keys())

    def __repr__(self):
        return '{0}({1})'.format(self.__class__.__name__, self._data)<|MERGE_RESOLUTION|>--- conflicted
+++ resolved
@@ -18,14 +18,8 @@
 import pandas as pd
 import numpy as np
 
-<<<<<<< HEAD
-from . utils.protocol_utils import Enum
-from . utils.math_utils import nanstd, nanmean, nansum
-from . data.currencies import CCY
-=======
 from .utils.enum import enum
 from .utils.math_utils import nanstd, nanmean, nansum
->>>>>>> 0dac2e05
 
 from zipline.utils.algo_instance import get_algo_instance
 from zipline.utils.serialization_utils import (
