--- conflicted
+++ resolved
@@ -5,7 +5,6 @@
 from __future__ import division
 
 from numbers import Number
-import numpy as np
 from numpy import (
     abs,
     arange,
@@ -102,44 +101,6 @@
         out[:] = nanmean(data, axis=0)
 
 
-<<<<<<< HEAD
-<<<<<<< HEAD
-=======
-=======
->>>>>>> e98b65ef
-class LinearWeightedMovingAverage(CustomFactor, SingleInputMixin):
-    """
-    Weighted Average Value of an arbitrary column
-
-    **Default Inputs**: None
-
-    **Default Window Length**: None
-    """
-    # numpy's nan functions throw warnings when passed an array containing only
-    # nans, but they still returns the desired value (nan), so we ignore the
-    # warning.
-    ctx = ignore_nanwarnings()
-
-    def compute(self, today, assets, out, data):
-        num_days = data.shape[0]
-
-        # Initialize weights array
-        weights = np.arange(1, num_days + 1, dtype=float).reshape(num_days, 1)
-
-        # Compute normalizer
-        normalizer = (num_days * (num_days + 1)) / 2
-
-        # Weight the data
-        weighted_data = data * weights
-
-        # Compute weighted averages
-        out[:] = np.nansum(weighted_data, axis=0) / normalizer
-
-
-<<<<<<< HEAD
->>>>>>> ENH: Vectorized compute method for LinearWeightedMovingAverage; added extra test to TestLinearWeightedMovingAverage
-=======
->>>>>>> e98b65ef
 class WeightedAverageValue(CustomFactor):
     """
     Helper for VWAP-like computations.
