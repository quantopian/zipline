#!/usr/bin/env python
#
# Copyright 2014 Quantopian, Inc.
#
# Licensed under the Apache License, Version 2.0 (the "License");
# you may not use this file except in compliance with the License.
# You may obtain a copy of the License at
#
#     http://www.apache.org/licenses/LICENSE-2.0
#
# Unless required by applicable law or agreed to in writing, software
# distributed under the License is distributed on an "AS IS" BASIS,
# WITHOUT WARRANTIES OR CONDITIONS OF ANY KIND, either express or implied.
# See the License for the specific language governing permissions and
# limitations under the License.
from __future__ import print_function

import re
import sys
from operator import lt, gt, eq, le, ge
from os.path import (
    abspath,
    dirname,
    join,
)
from distutils.version import StrictVersion
from setuptools import (
    Extension,
    find_packages,
    setup,
)

import versioneer


class LazyCythonizingList(list):
    cythonized = False

    def lazy_cythonize(self):
        if self.cythonized:
            return
        self.cythonized = True

        from Cython.Build import cythonize
        from numpy import get_include

        self[:] = cythonize(
            [
                Extension(*ext_args, include_dirs=[get_include()])
                for ext_args in self
            ]
        )

    def __iter__(self):
        self.lazy_cythonize()
        return super(LazyCythonizingList, self).__iter__()

    def __getitem__(self, num):
        self.lazy_cythonize()
        return super(LazyCythonizingList, self).__getitem__(num)


ext_modules = LazyCythonizingList([
    ('zipline.assets._assets', ['zipline/assets/_assets.pyx']),
    ('zipline.lib.adjusted_array', ['zipline/lib/adjusted_array.pyx']),
    ('zipline.lib.adjustment', ['zipline/lib/adjustment.pyx']),
    ('zipline.lib.rank', ['zipline/lib/rank.pyx']),
    (
        'zipline.data._equities',
        ['zipline/data/_equities.pyx'],
    ),
    (
        'zipline.data._adjustments',
        ['zipline/data/_adjustments.pyx'],
    ),
])


STR_TO_CMP = {
    '<': lt,
    '<=': le,
    '=': eq,
    '==': eq,
    '>': gt,
    '>=': ge,
}


def _filter_requirements(lines_iter):
    for line in lines_iter:
        line = line.strip()
        if not line or line.startswith('#'):
            continue

        # pip install -r understands line with ;python_version<'3.0', but
        # whatever happens inside extras_requires doesn't.  Parse the line
        # manually and conditionally add it if needed.
        if ';' not in line:
            yield line
            continue

        requirement, version_spec = line.split(';')
        try:
            groups = re.match(
                "(python_version)([<>=]{1,2})(')([0-9\.]+)(')(.*)",
                version_spec,
            ).groups()
            comp = STR_TO_CMP[groups[1]]
            version_spec = StrictVersion(groups[3])
        except Exception as e:
            # My kingdom for a 'raise from'!
            raise AssertionError(
                "Couldn't parse requirement line; '%s'\n"
                "Error was:\n"
                "%r" % (line, e)
            )

        sys_version = '.'.join(list(map(str, sys.version_info[:3])))
        if comp(sys_version, version_spec):
            yield requirement


REQ_UPPER_BOUNDS = {
}


def _with_bounds(req):
    try:
        req, lower = req.split('==')
    except ValueError:
        return req
    else:
        with_bounds = [req, '>=', lower]
        upper = REQ_UPPER_BOUNDS.get(req)
        if upper:
            with_bounds.extend([',', upper])
        return ''.join(with_bounds)


def read_requirements(path, strict_bounds):
    """
    Read a requirements.txt file, expressed as a path relative to Zipline root.

    Returns requirements with the pinned versions as lower bounds
    if `strict_bounds` is falsey.
    """
    real_path = join(dirname(abspath(__file__)), path)
    with open(real_path) as f:
        reqs = _filter_requirements(f.readlines())

        if strict_bounds:
            return list(reqs)
        else:
            return list(map(_with_bounds, reqs))


def install_requires(strict_bounds=False):
    return read_requirements('etc/requirements.txt',
                             strict_bounds=strict_bounds)


def extras_requires():
    dev_reqs = read_requirements('etc/requirements_dev.txt',
                                 strict_bounds=True)
    talib_reqs = ['TA-Lib==0.4.9']
    return {
        'dev': dev_reqs,
        'talib': talib_reqs,
        'all': dev_reqs + talib_reqs,
    }


def module_requirements(requirements_path, module_names):
    module_names = set(module_names)
    found = set()
    module_lines = []
    parser = re.compile("([^=<>]+)([<=>]{1,2})(.*)")
    for line in read_requirements(requirements_path, strict_bounds=False):
        match = parser.match(line)
        if match is None:
            raise AssertionError("Could not parse requirement: '%s'" % line)

        groups = match.groups()
        name = groups[0]
        if name in module_names:
            found.add(name)
            module_lines.append(line)

    if found != module_names:
        raise AssertionError(
            "No requirements found for %s." % module_names - found
        )
    return module_lines


def pre_setup():
    if not set(sys.argv) & {'install', 'develop', 'egg_info', 'bdist_wheel'}:
        return

    try:
        import pip
        if StrictVersion(pip.__version__) < StrictVersion('7.1.0'):
            raise AssertionError(
                "Zipline installation requires pip>=7.1.0, but your pip "
                "version is {version}. \n"
                "You can upgrade your pip with "
                "'pip install --upgrade pip'.".format(
                    version=pip.__version__,
                )
            )
    except ImportError:
        raise AssertionError("Zipline installation requires pip")

    required = ('Cython', 'numpy')
    for line in module_requirements('etc/requirements.txt', required):
        pip.main(['install', line])


pre_setup()


setup(
    name='zipline',
    version=versioneer.get_version(),
    cmdclass=versioneer.get_cmdclass(),
    description='A backtester for financial algorithms.',
    author='Quantopian Inc.',
    author_email='opensource@quantopian.com',
    packages=find_packages('.', include=['zipline', 'zipline.*']),
    ext_modules=ext_modules,
    scripts=['scripts/run_algo.py'],
    include_package_data=True,
    license='Apache 2.0',
    classifiers=[
        'Development Status :: 4 - Beta',
        'License :: OSI Approved :: Apache Software License',
        'Natural Language :: English',
        'Programming Language :: Python',
        'Programming Language :: Python :: 2.7',
        'Programming Language :: Python :: 3.3',
        'Programming Language :: Python :: 3.4',
        'Operating System :: OS Independent',
        'Intended Audience :: Science/Research',
        'Topic :: Office/Business :: Financial',
        'Topic :: Scientific/Engineering :: Information Analysis',
        'Topic :: System :: Distributed Computing',
    ],
    install_requires=install_requires(),
    extras_require=extras_requires(),
<<<<<<< HEAD
    url="http://zipline.io", requires=['six', 'testfixtures']
=======
    url="http://zipline.io",
>>>>>>> 0cdd88a0
)<|MERGE_RESOLUTION|>--- conflicted
+++ resolved
@@ -247,9 +247,5 @@
     ],
     install_requires=install_requires(),
     extras_require=extras_requires(),
-<<<<<<< HEAD
-    url="http://zipline.io", requires=['six', 'testfixtures']
-=======
     url="http://zipline.io",
->>>>>>> 0cdd88a0
 )