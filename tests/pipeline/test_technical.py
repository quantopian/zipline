--- conflicted
+++ resolved
@@ -9,11 +9,8 @@
 from zipline.pipeline.term import AssetExists
 from zipline.pipeline.factors import (
     BollingerBands,
-<<<<<<< HEAD
     Aroon,
     FastStochasticOscillator
-=======
->>>>>>> 55e835be
     LinearWeightedMovingAverage
 )
 from zipline.testing import ExplodingObject, parameter_space
@@ -176,39 +173,5 @@
         data = np.arange(50, dtype=float).reshape((10, 5))
         out = np.zeros(data.shape[1])
 
-<<<<<<< HEAD
-        assert_equal(out, expected_out_k)
-
-
-class TestLinearWeightedMovingAverage(ZiplineTestCase):
-    def test_wma1(self):
-        wma1 = LinearWeightedMovingAverage(
-            inputs=(USEquityPricing.close,),
-            window_length=10
-        )
-
-        today = pd.Timestamp('2014')
-        assets = np.arange(5, dtype=np.int64)
-
-        data = np.ones((10, 5))
-        out = np.zeros(data.shape[1])
-
-        wma1.compute(today, assets, out, data)
-        assert_equal(out, np.ones(5))
-
-    def test_wma2(self):
-        wma2 = LinearWeightedMovingAverage(
-            inputs=(USEquityPricing.close,),
-            window_length=10
-        )
-
-        today = pd.Timestamp('2014')
-        assets = np.arange(5, dtype=np.int64)
-
-        data = np.arange(50, dtype=float).reshape((10, 5))
-        out = np.zeros(data.shape[1])
-
-=======
->>>>>>> 55e835be
         wma2.compute(today, assets, out, data)
         assert_equal(out, np.array([ 30.,  31.,  32.,  33.,  34.]))