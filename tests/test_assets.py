#
# Copyright 2015 Quantopian, Inc.
#
# Licensed under the Apache License, Version 2.0 (the "License");
# you may not use this file except in compliance with the License.
# You may obtain a copy of the License at
#
#     http://www.apache.org/licenses/LICENSE-2.0
#
# Unless required by applicable law or agreed to in writing, software
# distributed under the License is distributed on an "AS IS" BASIS,
# WITHOUT WARRANTIES OR CONDITIONS OF ANY KIND, either express or implied.
# See the License for the specific language governing permissions and
# limitations under the License.

"""
Tests for the zipline.assets package
"""
<<<<<<< HEAD

import sys
from unittest import TestCase
=======
from contextlib import contextmanager
>>>>>>> 0cdd88a0
from datetime import datetime, timedelta
import pickle
import sys
from unittest import TestCase
import uuid
import warnings

import pandas as pd
from pandas.tseries.tools import normalize_date
from pandas.util.testing import assert_frame_equal
from nose_parameterized import parameterized

from numpy import full
import sqlalchemy as sa

from zipline.assets import (
    Asset,
    Equity,
    Future,
    AssetFinder,
    AssetFinderCachedEquities,
)
from six import itervalues
from toolz import valmap

<<<<<<< HEAD
from zipline.assets import Asset, Equity, Future, AssetFinder, CurrencyPair
from zipline.assets.futures import FutureChain
=======
from zipline.assets.futures import (
    cme_code_to_month,
    FutureChain,
    month_to_cme_code
)
from zipline.assets.asset_writer import (
    check_version_info,
    write_version_info,
    ASSET_DB_VERSION,
    _version_table_schema,
)
>>>>>>> 0cdd88a0
from zipline.errors import (
    EquitiesNotFound,
    FutureContractsNotFound,
    MultipleSymbolsFound,
    RootSymbolNotFound,
    AssetDBVersionError,
    SidAssignmentError,
    SidsNotFound,
    SymbolNotFound,
)
from zipline.finance.trading import TradingEnvironment, noop_load
from zipline.utils.test_utils import (
    all_subindices,
    make_commodity_future_info,
    make_rotating_equity_info,
    make_simple_equity_info,
    tmp_assets_db,
    tmp_asset_finder,
)


@contextmanager
def build_lookup_generic_cases(asset_finder_type):
    """
    Generate test cases for the type of asset finder specific by
    asset_finder_type for test_lookup_generic.
    """

    unique_start = pd.Timestamp('2013-01-01', tz='UTC')
    unique_end = pd.Timestamp('2014-01-01', tz='UTC')

    dupe_0_start = pd.Timestamp('2013-01-01', tz='UTC')
    dupe_0_end = dupe_0_start + timedelta(days=1)

    dupe_1_start = pd.Timestamp('2013-01-03', tz='UTC')
    dupe_1_end = dupe_1_start + timedelta(days=1)

    frame = pd.DataFrame.from_records(
        [
            {
                'sid': 0,
                'symbol': 'duplicated',
                'start_date': dupe_0_start.value,
                'end_date': dupe_0_end.value,
                'exchange': '',
            },
            {
                'sid': 1,
                'symbol': 'duplicated',
                'start_date': dupe_1_start.value,
                'end_date': dupe_1_end.value,
                'exchange': '',
            },
            {
                'sid': 2,
                'symbol': 'unique',
                'start_date': unique_start.value,
                'end_date': unique_end.value,
                'exchange': '',
            },
        ],
        index='sid')
<<<<<<< HEAD
    env = TradingEnvironment(load=noop_load)
    env.write_data(equities_df=frame)
    finder = env.asset_finder
    dupe_0, dupe_1, unique = assets = [
        finder.retrieve_asset(i)
        for i in range(3)
        ]

    dupe_0_start = dupe_0.start_date
    dupe_1_start = dupe_1.start_date
    cases = [
        ##
        # Scalars

        # Asset object
        (finder, assets[0], None, assets[0]),
        (finder, assets[1], None, assets[1]),
        (finder, assets[2], None, assets[2]),
        # int
        (finder, 0, None, assets[0]),
        (finder, 1, None, assets[1]),
        (finder, 2, None, assets[2]),
        # Duplicated symbol with resolution date
        (finder, 'DUPLICATED', dupe_0_start, dupe_0),
        (finder, 'DUPLICATED', dupe_1_start, dupe_1),
        # Unique symbol, with or without resolution date.
        (finder, 'UNIQUE', unique_start, unique),
        (finder, 'UNIQUE', None, unique),

        ##
        # Iterables

        # Iterables of Asset objects.
        (finder, assets, None, assets),
        (finder, iter(assets), None, assets),
        # Iterables of ints
        (finder, (0, 1), None, assets[:-1]),
        (finder, iter((0, 1)), None, assets[:-1]),
        # Iterables of symbols.
        (finder, ('DUPLICATED', 'UNIQUE'), dupe_0_start, [dupe_0, unique]),
        (finder, ('DUPLICATED', 'UNIQUE'), dupe_1_start, [dupe_1, unique]),
        # Mixed types
        (finder,
         ('DUPLICATED', 2, 'UNIQUE', 1, dupe_1),
         dupe_0_start,
         [dupe_0, assets[2], unique, assets[1], dupe_1]),
    ]
    return cases
=======
    with tmp_assets_db(equities=frame) as assets_db:
        finder = asset_finder_type(assets_db)
        dupe_0, dupe_1, unique = assets = [
            finder.retrieve_asset(i)
            for i in range(3)
        ]

        dupe_0_start = dupe_0.start_date
        dupe_1_start = dupe_1.start_date
        yield (
            ##
            # Scalars

            # Asset object
            (finder, assets[0], None, assets[0]),
            (finder, assets[1], None, assets[1]),
            (finder, assets[2], None, assets[2]),
            # int
            (finder, 0, None, assets[0]),
            (finder, 1, None, assets[1]),
            (finder, 2, None, assets[2]),
            # Duplicated symbol with resolution date
            (finder, 'DUPLICATED', dupe_0_start, dupe_0),
            (finder, 'DUPLICATED', dupe_1_start, dupe_1),
            # Unique symbol, with or without resolution date.
            (finder, 'UNIQUE', unique_start, unique),
            (finder, 'UNIQUE', None, unique),

            ##
            # Iterables

            # Iterables of Asset objects.
            (finder, assets, None, assets),
            (finder, iter(assets), None, assets),
            # Iterables of ints
            (finder, (0, 1), None, assets[:-1]),
            (finder, iter((0, 1)), None, assets[:-1]),
            # Iterables of symbols.
            (finder, ('DUPLICATED', 'UNIQUE'), dupe_0_start, [dupe_0, unique]),
            (finder, ('DUPLICATED', 'UNIQUE'), dupe_1_start, [dupe_1, unique]),
            # Mixed types
            (finder,
             ('DUPLICATED', 2, 'UNIQUE', 1, dupe_1),
             dupe_0_start,
             [dupe_0, assets[2], unique, assets[1], dupe_1]),
        )
>>>>>>> 0cdd88a0


class CurrencyPairTestCase(TestCase):
    # BTC all the way
    ccy = CurrencyPair(
        666,
        symbol="BTCUSD",
        pair="BTCUSD",
        base="BTC",
        quote="USD",
        start_date=pd.Timestamp('2007-11-11 00:007AM', tz='UTC'),
        cvf=4
    )

    def test_currencypair_object(self):
        self.assertEquals({5061: 'foo'}[CurrencyPair(5061)], 'foo')
        self.assertEquals(CurrencyPair(5061), 5061)
        self.assertEquals(5061, CurrencyPair(5061))

        self.assertEquals(CurrencyPair(5061), CurrencyPair(5061))
        self.assertEquals(int(CurrencyPair(5061)), 5061)

        self.assertEquals(str(CurrencyPair(5061)), 'Currency(5061)')

    def test_currencypair_is_pickleable(self):

        s_unpickled = pickle.loads(pickle.dumps(self.ccy))

        attrs_to_check = ['pair',
                          'base',
                          'quote',
                          'start_date',
                          'cvf',
                          'sid',
                          'symbol']

        for attr in attrs_to_check:
            self.assertEqual(getattr(self.ccy, attr),
                             getattr(s_unpickled, attr))

    def test_currencypair_comparisons(self):

        s_23 = CurrencyPair(23)
        s_24 = CurrencyPair(24)

        self.assertEqual(s_23, s_23)
        self.assertEqual(s_23, 23)
        self.assertEqual(23, s_23)

        self.assertNotEqual(s_23, s_24)
        self.assertNotEqual(s_23, 24)
        self.assertNotEqual(s_23, "23")
        self.assertNotEqual(s_23, 23.5)
        self.assertNotEqual(s_23, [])
        self.assertNotEqual(s_23, None)

        self.assertLess(s_23, s_24)
        self.assertLess(s_23, 24)
        self.assertGreater(24, s_23)
        self.assertGreater(s_24, s_23)

    def test_type_mismatch(self):
        if sys.version_info.major < 3:
            self.assertIsNotNone(CurrencyPair(3) < 'a')
            self.assertIsNotNone('a' < CurrencyPair(3))
        else:
            with self.assertRaises(TypeError):
                CurrencyPair(3) < 'a'
            with self.assertRaises(TypeError):
                'a' < CurrencyPair(3)


class AssetTestCase(TestCase):
    def test_asset_object(self):
        self.assertEquals({5061: 'foo'}[Asset(5061)], 'foo')
        self.assertEquals(Asset(5061), 5061)
        self.assertEquals(5061, Asset(5061))

        self.assertEquals(Asset(5061), Asset(5061))
        self.assertEquals(int(Asset(5061)), 5061)

        self.assertEquals(str(Asset(5061)), 'Asset(5061)')

    def test_asset_is_pickleable(self):

        # Very wow
        s = Asset(
            1337,
            symbol="DOGE",
            asset_name="DOGECOIN",
            start_date=pd.Timestamp('2013-12-08 9:31AM', tz='UTC'),
            end_date=pd.Timestamp('2014-06-25 11:21AM', tz='UTC'),
            first_traded=pd.Timestamp('2013-12-08 9:31AM', tz='UTC'),
            exchange='THE MOON',
        )
        s_unpickled = pickle.loads(pickle.dumps(s))

        attrs_to_check = ['end_date',
                          'exchange',
                          'first_traded',
                          'end_date',
                          'asset_name',
                          'start_date',
                          'sid',
                          'start_date',
                          'symbol']

        for attr in attrs_to_check:
            self.assertEqual(getattr(s, attr), getattr(s_unpickled, attr))

    def test_asset_comparisons(self):

        s_23 = Asset(23)
        s_24 = Asset(24)

        self.assertEqual(s_23, s_23)
        self.assertEqual(s_23, 23)
        self.assertEqual(23, s_23)

        self.assertNotEqual(s_23, s_24)
        self.assertNotEqual(s_23, 24)
        self.assertNotEqual(s_23, "23")
        self.assertNotEqual(s_23, 23.5)
        self.assertNotEqual(s_23, [])
        self.assertNotEqual(s_23, None)

        self.assertLess(s_23, s_24)
        self.assertLess(s_23, 24)
        self.assertGreater(24, s_23)
        self.assertGreater(s_24, s_23)

    def test_lt(self):
        self.assertTrue(Asset(3) < Asset(4))
        self.assertFalse(Asset(4) < Asset(4))
        self.assertFalse(Asset(5) < Asset(4))

    def test_le(self):
        self.assertTrue(Asset(3) <= Asset(4))
        self.assertTrue(Asset(4) <= Asset(4))
        self.assertFalse(Asset(5) <= Asset(4))

    def test_eq(self):
        self.assertFalse(Asset(3) == Asset(4))
        self.assertTrue(Asset(4) == Asset(4))
        self.assertFalse(Asset(5) == Asset(4))

    def test_ge(self):
        self.assertFalse(Asset(3) >= Asset(4))
        self.assertTrue(Asset(4) >= Asset(4))
        self.assertTrue(Asset(5) >= Asset(4))

    def test_gt(self):
        self.assertFalse(Asset(3) > Asset(4))
        self.assertFalse(Asset(4) > Asset(4))
        self.assertTrue(Asset(5) > Asset(4))

    def test_type_mismatch(self):
        if sys.version_info.major < 3:
            self.assertIsNotNone(Asset(3) < 'a')
            self.assertIsNotNone('a' < Asset(3))
        else:
            with self.assertRaises(TypeError):
                Asset(3) < 'a'
            with self.assertRaises(TypeError):
                'a' < Asset(3)


class TestFuture(TestCase):
    @classmethod
    def setUpClass(cls):
        cls.future = Future(
            2468,
            symbol='OMH15',
            root_symbol='OM',
            notice_date=pd.Timestamp('2014-01-20', tz='UTC'),
            expiration_date=pd.Timestamp('2014-02-20', tz='UTC'),
            auto_close_date=pd.Timestamp('2014-01-18', tz='UTC'),
            contract_multiplier=500
        )
        cls.future2 = Future(
            0,
            symbol='CLG06',
            root_symbol='CL',
            start_date=pd.Timestamp('2005-12-01', tz='UTC'),
            notice_date=pd.Timestamp('2005-12-20', tz='UTC'),
            expiration_date=pd.Timestamp('2006-01-20', tz='UTC')
        )
        env = TradingEnvironment(load=noop_load)
        env.write_data(futures_identifiers=[TestFuture.future,
                                            TestFuture.future2])
        cls.asset_finder = env.asset_finder

    def test_str(self):
        strd = self.future.__str__()
        self.assertEqual("Future(2468 [OMH15])", strd)

    def test_repr(self):
        reprd = self.future.__repr__()
        self.assertTrue("Future" in reprd)
        self.assertTrue("2468" in reprd)
        self.assertTrue("OMH15" in reprd)
        self.assertTrue("root_symbol='OM'" in reprd)
        self.assertTrue(("notice_date=Timestamp('2014-01-20 00:00:00+0000', "
                         "tz='UTC')") in reprd)
        self.assertTrue("expiration_date=Timestamp('2014-02-20 00:00:00+0000'"
                        in reprd)
        self.assertTrue("auto_close_date=Timestamp('2014-01-18 00:00:00+0000'"
                        in reprd)
        self.assertTrue("contract_multiplier=500" in reprd)

    def test_reduce(self):
        reduced = self.future.__reduce__()
        self.assertEqual(Future, reduced[0])

    def test_to_and_from_dict(self):
        dictd = self.future.to_dict()
        self.assertTrue('root_symbol' in dictd)
        self.assertTrue('notice_date' in dictd)
        self.assertTrue('expiration_date' in dictd)
        self.assertTrue('auto_close_date' in dictd)
        self.assertTrue('contract_multiplier' in dictd)

        from_dict = Future.from_dict(dictd)
        self.assertTrue(isinstance(from_dict, Future))
        self.assertEqual(self.future, from_dict)

    def test_root_symbol(self):
        self.assertEqual('OM', self.future.root_symbol)

    def test_lookup_future_symbol(self):
        """
        Test the lookup_future_symbol method.
        """
        om = TestFuture.asset_finder.lookup_future_symbol('OMH15')
        self.assertEqual(om.sid, 2468)
        self.assertEqual(om.symbol, 'OMH15')
        self.assertEqual(om.root_symbol, 'OM')
        self.assertEqual(om.notice_date, pd.Timestamp('2014-01-20', tz='UTC'))
        self.assertEqual(om.expiration_date,
                         pd.Timestamp('2014-02-20', tz='UTC'))
        self.assertEqual(om.auto_close_date,
                         pd.Timestamp('2014-01-18', tz='UTC'))

        cl = TestFuture.asset_finder.lookup_future_symbol('CLG06')
        self.assertEqual(cl.sid, 0)
        self.assertEqual(cl.symbol, 'CLG06')
        self.assertEqual(cl.root_symbol, 'CL')
        self.assertEqual(cl.start_date, pd.Timestamp('2005-12-01', tz='UTC'))
        self.assertEqual(cl.notice_date, pd.Timestamp('2005-12-20', tz='UTC'))
        self.assertEqual(cl.expiration_date,
                         pd.Timestamp('2006-01-20', tz='UTC'))

        with self.assertRaises(SymbolNotFound):
            TestFuture.asset_finder.lookup_future_symbol('')

        with self.assertRaises(SymbolNotFound):
            TestFuture.asset_finder.lookup_future_symbol('#&?!')

        with self.assertRaises(SymbolNotFound):
            TestFuture.asset_finder.lookup_future_symbol('FOOBAR')

        with self.assertRaises(SymbolNotFound):
            TestFuture.asset_finder.lookup_future_symbol('XXX99')


class AssetFinderTestCase(TestCase):
    def setUp(self):
        self.env = TradingEnvironment(load=noop_load)
        self.asset_finder_type = AssetFinder

    def test_lookup_symbol_delimited(self):
        as_of = pd.Timestamp('2013-01-01', tz='UTC')
        frame = pd.DataFrame.from_records(
            [
                {
                    'sid': i,
                    'symbol': 'TEST.%d' % i,
                    'company_name': "company%d" % i,
                    'start_date': as_of.value,
                    'end_date': as_of.value,
                    'exchange': uuid.uuid4().hex
                }
                for i in range(3)
                ]
        )
        self.env.write_data(equities_df=frame)
        finder = self.asset_finder_type(self.env.engine)
        asset_0, asset_1, asset_2 = (
            finder.retrieve_asset(i) for i in range(3)
        )

        # we do it twice to catch caching bugs
        for i in range(2):
            with self.assertRaises(SymbolNotFound):
                finder.lookup_symbol('TEST', as_of)
            with self.assertRaises(SymbolNotFound):
                finder.lookup_symbol('TEST1', as_of)
            # '@' is not a supported delimiter
            with self.assertRaises(SymbolNotFound):
                finder.lookup_symbol('TEST@1', as_of)

            # Adding an unnecessary fuzzy shouldn't matter.
            for fuzzy_char in ['-', '/', '_', '.']:
                self.assertEqual(
                    asset_1,
                    finder.lookup_symbol('TEST%s1' % fuzzy_char, as_of)
                )

    def test_lookup_symbol_fuzzy(self):
        metadata = {
            0: {'symbol': 'PRTY_HRD'},
            1: {'symbol': 'BRKA'},
            2: {'symbol': 'BRK_A'},
        }
        self.env.write_data(equities_data=metadata)
        finder = self.env.asset_finder
        dt = pd.Timestamp('2013-01-01', tz='UTC')

        # Try combos of looking up PRTYHRD with and without a time or fuzzy
        # Both non-fuzzys get no result
        with self.assertRaises(SymbolNotFound):
            finder.lookup_symbol('PRTYHRD', None)
        with self.assertRaises(SymbolNotFound):
            finder.lookup_symbol('PRTYHRD', dt)
        # Both fuzzys work
        self.assertEqual(0, finder.lookup_symbol('PRTYHRD', None, fuzzy=True))
        self.assertEqual(0, finder.lookup_symbol('PRTYHRD', dt, fuzzy=True))

        # Try combos of looking up PRTY_HRD, all returning sid 0
        self.assertEqual(0, finder.lookup_symbol('PRTY_HRD', None))
        self.assertEqual(0, finder.lookup_symbol('PRTY_HRD', dt))
        self.assertEqual(0, finder.lookup_symbol('PRTY_HRD', None, fuzzy=True))
        self.assertEqual(0, finder.lookup_symbol('PRTY_HRD', dt, fuzzy=True))

        # Try combos of looking up BRKA, all returning sid 1
        self.assertEqual(1, finder.lookup_symbol('BRKA', None))
        self.assertEqual(1, finder.lookup_symbol('BRKA', dt))
        self.assertEqual(1, finder.lookup_symbol('BRKA', None, fuzzy=True))
        self.assertEqual(1, finder.lookup_symbol('BRKA', dt, fuzzy=True))

        # Try combos of looking up BRK_A, all returning sid 2
        self.assertEqual(2, finder.lookup_symbol('BRK_A', None))
        self.assertEqual(2, finder.lookup_symbol('BRK_A', dt))
        self.assertEqual(2, finder.lookup_symbol('BRK_A', None, fuzzy=True))
        self.assertEqual(2, finder.lookup_symbol('BRK_A', dt, fuzzy=True))

    def test_lookup_symbol(self):

        # Incrementing by two so that start and end dates for each
        # generated Asset don't overlap (each Asset's end_date is the
        # day after its start date.)
        dates = pd.date_range('2013-01-01', freq='2D', periods=5, tz='UTC')
        df = pd.DataFrame.from_records(
            [
                {
                    'sid': i,
                    'symbol': 'existing',
                    'start_date': date.value,
                    'first_traded': date.value,
                    'end_date': (date + timedelta(days=1)).value,
                    'exchange': 'NYSE',
                }
                for i, date in enumerate(dates)
                ]
        )
        self.env.write_data(equities_df=df)
        finder = self.asset_finder_type(self.env.engine)
        for _ in range(2):  # Run checks twice to test for caching bugs.
            with self.assertRaises(SymbolNotFound):
                finder.lookup_symbol('NON_EXISTING', dates[0])

            with self.assertRaises(MultipleSymbolsFound):
                finder.lookup_symbol('EXISTING', None)

            for i, date in enumerate(dates):
                # Verify that we correctly resolve multiple symbols using
                # the supplied date
                result = finder.lookup_symbol('EXISTING', date)
                self.assertEqual(result.symbol, 'EXISTING')
                self.assertEqual(result.sid, i)

    def test_lookup_symbol_from_multiple_valid(self):
        # This test asserts that we resolve conflicts in accordance with the
        # following rules when we have multiple assets holding the same symbol
        # at the same time:

        # If multiple SIDs exist for symbol S at time T, return the candidate
        # SID whose start_date is highest. (200 cases)

        # If multiple SIDs exist for symbol S at time T, the best candidate
        # SIDs share the highest start_date, return the SID with the highest
        # end_date. (34 cases)

        # It is the opinion of the author (ssanderson) that we should consider
        # this malformed input and fail here.  But this is the current indended
        # behavior of the code, and I accidentally broke it while refactoring.
        # These will serve as regression tests until the time comes that we
        # decide to enforce this as an error.

        # See https://github.com/quantopian/zipline/issues/837 for more
        # details.

        df = pd.DataFrame.from_records(
            [
                {
                    'sid': 1,
                    'symbol': 'multiple',
                    'start_date': pd.Timestamp('2010-01-01'),
                    'end_date': pd.Timestamp('2012-01-01'),
                    'exchange': 'NYSE'
                },
                # Same as asset 1, but with a later end date.
                {
                    'sid': 2,
                    'symbol': 'multiple',
                    'start_date': pd.Timestamp('2010-01-01'),
                    'end_date': pd.Timestamp('2013-01-01'),
                    'exchange': 'NYSE'
                },
                # Same as asset 1, but with a later start_date
                {
                    'sid': 3,
                    'symbol': 'multiple',
                    'start_date': pd.Timestamp('2011-01-01'),
                    'end_date': pd.Timestamp('2012-01-01'),
                    'exchange': 'NYSE'
                },
            ]
        )

        def check(expected_sid, date):
            result = finder.lookup_symbol(
                'MULTIPLE', date,
            )
            self.assertEqual(result.symbol, 'MULTIPLE')
            self.assertEqual(result.sid, expected_sid)

        with tmp_asset_finder(finder_cls=self.asset_finder_type,
                              equities=df) as finder:
            self.assertIsInstance(finder, self.asset_finder_type)

            # Sids 1 and 2 are eligible here.  We should get asset 2 because it
            # has the later end_date.
            check(2, pd.Timestamp('2010-12-31'))

            # Sids 1, 2, and 3 are eligible here.  We should get sid 3 because
            # it has a later start_date
            check(3, pd.Timestamp('2011-01-01'))

    def test_lookup_generic(self):
        """
        Ensure that lookup_generic works with various permutations of inputs.
        """
        with build_lookup_generic_cases(self.asset_finder_type) as cases:
            for finder, symbols, reference_date, expected in cases:
                results, missing = finder.lookup_generic(symbols,
                                                         reference_date)
                self.assertEqual(results, expected)
                self.assertEqual(missing, [])

    def test_lookup_generic_handle_missing(self):
        data = pd.DataFrame.from_records(
            [
                {
                    'sid': 0,
                    'symbol': 'real',
                    'start_date': pd.Timestamp('2013-1-1', tz='UTC'),
                    'end_date': pd.Timestamp('2014-1-1', tz='UTC'),
                    'exchange': '',
                },
                {
                    'sid': 1,
                    'symbol': 'also_real',
                    'start_date': pd.Timestamp('2013-1-1', tz='UTC'),
                    'end_date': pd.Timestamp('2014-1-1', tz='UTC'),
                    'exchange': '',
                },
                # Sid whose end date is before our query date.  We should
                # still correctly find it.
                {
                    'sid': 2,
                    'symbol': 'real_but_old',
                    'start_date': pd.Timestamp('2002-1-1', tz='UTC'),
                    'end_date': pd.Timestamp('2003-1-1', tz='UTC'),
                    'exchange': '',
                },
                # Sid whose start_date is **after** our query date.  We should
                # **not** find it.
                {
                    'sid': 3,
                    'symbol': 'real_but_in_the_future',
                    'start_date': pd.Timestamp('2014-1-1', tz='UTC'),
                    'end_date': pd.Timestamp('2020-1-1', tz='UTC'),
                    'exchange': 'THE FUTURE',
                },
            ]
        )
        self.env.write_data(equities_df=data)
        finder = self.asset_finder_type(self.env.engine)
        results, missing = finder.lookup_generic(
            ['REAL', 1, 'FAKE', 'REAL_BUT_OLD', 'REAL_BUT_IN_THE_FUTURE'],
            pd.Timestamp('2013-02-01', tz='UTC'),
        )

        self.assertEqual(len(results), 3)
        self.assertEqual(results[0].symbol, 'REAL')
        self.assertEqual(results[0].sid, 0)
        self.assertEqual(results[1].symbol, 'ALSO_REAL')
        self.assertEqual(results[1].sid, 1)
        self.assertEqual(results[2].symbol, 'REAL_BUT_OLD')
        self.assertEqual(results[2].sid, 2)

        self.assertEqual(len(missing), 2)
        self.assertEqual(missing[0], 'FAKE')
        self.assertEqual(missing[1], 'REAL_BUT_IN_THE_FUTURE')

    def test_insert_metadata(self):
        data = {0: {'start_date': '2014-01-01',
                    'end_date': '2015-01-01',
                    'symbol': "PLAY",
                    'foo_data': "FOO"}}
        self.env.write_data(equities_data=data)
        finder = self.asset_finder_type(self.env.engine)
        # Test proper insertion
        equity = finder.retrieve_asset(0)
        self.assertIsInstance(equity, Equity)
        self.assertEqual('PLAY', equity.symbol)
        self.assertEqual(pd.Timestamp('2015-01-01', tz='UTC'),
                         equity.end_date)

        # Test invalid field
        with self.assertRaises(AttributeError):
            equity.foo_data

    def test_consume_metadata(self):

        # Test dict consumption
        dict_to_consume = {0: {'symbol': 'PLAY'},
                           1: {'symbol': 'MSFT'}}
        self.env.write_data(equities_data=dict_to_consume)
        finder = self.asset_finder_type(self.env.engine)

        equity = finder.retrieve_asset(0)
        self.assertIsInstance(equity, Equity)
        self.assertEqual('PLAY', equity.symbol)

        # Test dataframe consumption
        df = pd.DataFrame(columns=['asset_name', 'exchange'], index=[0, 1])
        df['asset_name'][0] = "Dave'N'Busters"
        df['exchange'][0] = "NASDAQ"
        df['asset_name'][1] = "Microsoft"
        df['exchange'][1] = "NYSE"
        self.env = TradingEnvironment(load=noop_load)
        self.env.write_data(equities_df=df)
        finder = self.asset_finder_type(self.env.engine)
        self.assertEqual('NASDAQ', finder.retrieve_asset(0).exchange)
        self.assertEqual('Microsoft', finder.retrieve_asset(1).asset_name)

    def test_consume_asset_as_identifier(self):
        # Build some end dates
        eq_end = pd.Timestamp('2012-01-01', tz='UTC')
        fut_end = pd.Timestamp('2008-01-01', tz='UTC')
        ccy_start = pd.Timestamp('1971-01-01', tz='UTC')

        # Build some simple Assets
        equity_asset = Equity(1, symbol="TESTEQ", end_date=eq_end)
        future_asset = Future(200, symbol="TESTFUT", end_date=fut_end)
        currency_asset = CurrencyPair(1000, symbol="TESTCCY",
                                      start_date=ccy_start)

        # Consume the Assets
        self.env.write_data(equities_identifiers=[equity_asset],
<<<<<<< HEAD
                            futures_identifiers=[future_asset],
                            currency_identifiers=[currency_asset])
        finder = AssetFinder(self.env.engine)
=======
                            futures_identifiers=[future_asset])
        finder = self.asset_finder_type(self.env.engine)
>>>>>>> 0cdd88a0

        # Test equality with newly built Assets
        self.assertEqual(equity_asset, finder.retrieve_asset(1))
        self.assertEqual(future_asset, finder.retrieve_asset(200))
        self.assertEqual(currency_asset, finder.retrieve_asset(1000))
        self.assertEqual(eq_end, finder.retrieve_asset(1).end_date)
        self.assertEqual(fut_end, finder.retrieve_asset(200).end_date)
        self.assertEqual(ccy_start, finder.retrieve_asset(1000).start_date)

    def test_sid_assignment(self):

        # This metadata does not contain SIDs
        metadata = ['PLAY', 'MSFT']

        today = normalize_date(pd.Timestamp('2015-07-09', tz='UTC'))

        # Write data with sid assignment
        self.env.write_data(equities_identifiers=metadata,
                            allow_sid_assignment=True)

        # Verify that Assets were built and different sids were assigned
        finder = self.asset_finder_type(self.env.engine)
        play = finder.lookup_symbol('PLAY', today)
        msft = finder.lookup_symbol('MSFT', today)
        self.assertEqual('PLAY', play.symbol)
        self.assertIsNotNone(play.sid)
        self.assertNotEqual(play.sid, msft.sid)

    def test_sid_assignment_failure(self):

        # This metadata does not contain SIDs
        metadata = ['PLAY', 'MSFT']

        # Write data without sid assignment, asserting failure
        with self.assertRaises(SidAssignmentError):
            self.env.write_data(equities_identifiers=metadata,
                                allow_sid_assignment=False)

    def test_security_dates_warning(self):

        # Build an asset with an end_date
        eq_end = pd.Timestamp('2012-01-01', tz='UTC')
        equity_asset = Equity(1, symbol="TESTEQ", end_date=eq_end)

        # Catch all warnings
        with warnings.catch_warnings(record=True) as w:
            # Cause all warnings to always be triggered
            warnings.simplefilter("always")
            equity_asset.security_start_date
            equity_asset.security_end_date
            equity_asset.security_name
            # Verify the warning
            self.assertEqual(3, len(w))
            for warning in w:
                self.assertTrue(issubclass(warning.category,
                                           DeprecationWarning))

    def test_lookup_future_chain(self):
        metadata = {
            # Notice day is today, so should be valid.
            0: {
                'symbol': 'ADN15',
                'root_symbol': 'AD',
                'notice_date': pd.Timestamp('2015-05-14', tz='UTC'),
                'expiration_date': pd.Timestamp('2015-06-14', tz='UTC'),
                'start_date': pd.Timestamp('2015-01-01', tz='UTC')
            },
            1: {
                'symbol': 'ADV15',
                'root_symbol': 'AD',
                'notice_date': pd.Timestamp('2015-08-14', tz='UTC'),
                'expiration_date': pd.Timestamp('2015-09-14', tz='UTC'),
                'start_date': pd.Timestamp('2015-01-01', tz='UTC')
            },
            # Starts trading today, so should be valid.
            2: {
                'symbol': 'ADF16',
                'root_symbol': 'AD',
                'notice_date': pd.Timestamp('2015-11-16', tz='UTC'),
                'expiration_date': pd.Timestamp('2015-12-16', tz='UTC'),
                'start_date': pd.Timestamp('2015-05-14', tz='UTC')
            },
            # Starts trading in August, so not valid.
            3: {
                'symbol': 'ADX16',
                'root_symbol': 'AD',
                'notice_date': pd.Timestamp('2015-11-16', tz='UTC'),
                'expiration_date': pd.Timestamp('2015-12-16', tz='UTC'),
                'start_date': pd.Timestamp('2015-08-01', tz='UTC')
            },
            # Notice date comes after expiration
            4: {
                'symbol': 'ADZ16',
                'root_symbol': 'AD',
                'notice_date': pd.Timestamp('2016-11-25', tz='UTC'),
                'expiration_date': pd.Timestamp('2016-11-16', tz='UTC'),
                'start_date': pd.Timestamp('2015-08-01', tz='UTC')
            },
            # This contract has no start date and also this contract should be
            # last in all chains
            5: {
                'symbol': 'ADZ20',
                'root_symbol': 'AD',
                'notice_date': pd.Timestamp('2020-11-25', tz='UTC'),
                'expiration_date': pd.Timestamp('2020-11-16', tz='UTC')
            },
        }
        self.env.write_data(futures_data=metadata)
        finder = self.asset_finder_type(self.env.engine)
        dt = pd.Timestamp('2015-05-14', tz='UTC')
        dt_2 = pd.Timestamp('2015-10-14', tz='UTC')
        dt_3 = pd.Timestamp('2016-11-17', tz='UTC')

        # Check that we get the expected number of contracts, in the
        # right order
        ad_contracts = finder.lookup_future_chain('AD', dt)
        self.assertEqual(len(ad_contracts), 6)
        self.assertEqual(ad_contracts[0].sid, 0)
        self.assertEqual(ad_contracts[1].sid, 1)
        self.assertEqual(ad_contracts[5].sid, 5)

        # Check that, when some contracts have expired, the chain has advanced
        # properly to the next contracts
        ad_contracts = finder.lookup_future_chain('AD', dt_2)
        self.assertEqual(len(ad_contracts), 4)
        self.assertEqual(ad_contracts[0].sid, 2)
        self.assertEqual(ad_contracts[3].sid, 5)

        # Check that when the expiration_date has passed but the
        # notice_date hasn't, contract is still considered invalid.
        ad_contracts = finder.lookup_future_chain('AD', dt_3)
        self.assertEqual(len(ad_contracts), 1)
        self.assertEqual(ad_contracts[0].sid, 5)

        # Check that pd.NaT for as_of_date gives the whole chain
        ad_contracts = finder.lookup_future_chain('AD', pd.NaT)
        self.assertEqual(len(ad_contracts), 6)
        self.assertEqual(ad_contracts[5].sid, 5)

    def test_map_identifier_index_to_sids(self):
        # Build an empty finder and some Assets
        dt = pd.Timestamp('2014-01-01', tz='UTC')
        finder = self.asset_finder_type(self.env.engine)
        asset1 = Equity(1, symbol="AAPL")
        asset2 = Equity(2, symbol="GOOG")
        asset200 = Future(200, symbol="CLK15")
        asset201 = Future(201, symbol="CLM15")
        ccy1000 = CurrencyPair(1000, symbol="CCYUSD")
        ccy1001 = CurrencyPair(1001, symbol="CCYGBP")

        # Check for correct mapping and types
        pre_map = [asset1, asset2, asset200, asset201, ccy1000, ccy1001]
        post_map = finder.map_identifier_index_to_sids(pre_map, dt)
        self.assertListEqual([1, 2, 200, 201, 1000, 1001], post_map)
        for sid in post_map:
            self.assertIsInstance(sid, int)

        # Change order and check mapping again
        pre_map = [ccy1001, ccy1000, asset201, asset2, asset200, asset1]
        post_map = finder.map_identifier_index_to_sids(pre_map, dt)
        self.assertListEqual([1001, 1000, 201, 2, 200, 1], post_map)

    def test_compute_lifetimes(self):
        num_assets = 4
        trading_day = self.env.trading_day
        first_start = pd.Timestamp('2015-04-01', tz='UTC')

        frame = make_rotating_equity_info(
            num_assets=num_assets,
            first_start=first_start,
            frequency=self.env.trading_day,
            periods_between_starts=3,
            asset_lifetime=5
        )

        self.env.write_data(equities_df=frame)
        finder = self.env.asset_finder

        all_dates = pd.date_range(
            start=first_start,
            end=frame.end_date.max(),
            freq=trading_day,
        )

        for dates in all_subindices(all_dates):
            expected_with_start_raw = full(
                shape=(len(dates), num_assets),
                fill_value=False,
                dtype=bool,
            )
            expected_no_start_raw = full(
                shape=(len(dates), num_assets),
                fill_value=False,
                dtype=bool,
            )

            for i, date in enumerate(dates):
                it = frame[['start_date', 'end_date']].itertuples()
                for j, start, end in it:
                    # This way of doing the checks is redundant, but very
                    # clear.
                    if start <= date <= end:
                        expected_with_start_raw[i, j] = True
                        if start < date:
                            expected_no_start_raw[i, j] = True

            expected_with_start = pd.DataFrame(
                data=expected_with_start_raw,
                index=dates,
                columns=frame.index.values,
            )
            result = finder.lifetimes(dates, include_start_date=True)
            assert_frame_equal(result, expected_with_start)

            expected_no_start = pd.DataFrame(
                data=expected_no_start_raw,
                index=dates,
                columns=frame.index.values,
            )
            result = finder.lifetimes(dates, include_start_date=False)
            assert_frame_equal(result, expected_no_start)

    def test_sids(self):
        # Ensure that the sids property of the AssetFinder is functioning
        self.env.write_data(equities_identifiers=[1, 2, 3])
        sids = self.env.asset_finder.sids
        self.assertEqual(3, len(sids))
        self.assertTrue(1 in sids)
        self.assertTrue(2 in sids)
        self.assertTrue(3 in sids)

<<<<<<< HEAD
    def test_insert_currency_pair_metadata(self):
        data = {2268: {'asset_type': 'currency',
                       'start_date': '2014-01-01',
                       'cvf': 4,
                       'symbol': "QF4",
                       'pair': 'USDGBP',
                       'base': 'USD',
                       'quote': 'GBP',
                       'foo_data': "FOO"}}
        self.env.write_data(currency_data=data)
        finder = AssetFinder(self.env.engine)
        # Test proper insertion
        currency = finder.retrieve_asset(2268)
        self.assertIsInstance(currency, CurrencyPair)
        self.assertEqual('QF4', currency.symbol)
        self.assertEqual(pd.Timestamp('2014-01-01', tz='UTC'),
                         currency.start_date)
        self.assertEqual(4, currency.cvf)
=======
    def test_group_by_type(self):
        equities = make_simple_equity_info(
            range(5),
            start_date=pd.Timestamp('2014-01-01'),
            end_date=pd.Timestamp('2015-01-01'),
        )
        futures = make_commodity_future_info(
            first_sid=6,
            root_symbols=['CL'],
            years=[2014],
        )
        # Intersecting sid queries, to exercise loading of partially-cached
        # results.
        queries = [
            ([0, 1, 3], [6, 7]),
            ([0, 2, 3], [7, 10]),
            (list(equities.index), list(futures.index)),
        ]
        with tmp_asset_finder(equities=equities, futures=futures) as finder:
            for equity_sids, future_sids in queries:
                results = finder.group_by_type(equity_sids + future_sids)
                self.assertEqual(
                    results,
                    {'equity': set(equity_sids), 'future': set(future_sids)},
                )

    @parameterized.expand([
        (Equity, 'retrieve_equities', EquitiesNotFound),
        (Future, 'retrieve_futures_contracts', FutureContractsNotFound),
    ])
    def test_retrieve_specific_type(self, type_, lookup_name, failure_type):
        equities = make_simple_equity_info(
            range(5),
            start_date=pd.Timestamp('2014-01-01'),
            end_date=pd.Timestamp('2015-01-01'),
        )
        max_equity = equities.index.max()
        futures = make_commodity_future_info(
            first_sid=max_equity + 1,
            root_symbols=['CL'],
            years=[2014],
        )
        equity_sids = [0, 1]
        future_sids = [max_equity + 1, max_equity + 2, max_equity + 3]
        if type_ == Equity:
            success_sids = equity_sids
            fail_sids = future_sids
        else:
            fail_sids = equity_sids
            success_sids = future_sids

        with tmp_asset_finder(equities=equities, futures=futures) as finder:
            # Run twice to exercise caching.
            lookup = getattr(finder, lookup_name)
            for _ in range(2):
                results = lookup(success_sids)
                self.assertIsInstance(results, dict)
                self.assertEqual(set(results.keys()), set(success_sids))
                self.assertEqual(
                    valmap(int, results),
                    dict(zip(success_sids, success_sids)),
                )
                self.assertEqual(
                    {type_},
                    {type(asset) for asset in itervalues(results)},
                )
                with self.assertRaises(failure_type):
                    lookup(fail_sids)
                with self.assertRaises(failure_type):
                    # Should fail if **any** of the assets are bad.
                    lookup([success_sids[0], fail_sids[0]])

    def test_retrieve_all(self):
        equities = make_simple_equity_info(
            range(5),
            start_date=pd.Timestamp('2014-01-01'),
            end_date=pd.Timestamp('2015-01-01'),
        )
        max_equity = equities.index.max()
        futures = make_commodity_future_info(
            first_sid=max_equity + 1,
            root_symbols=['CL'],
            years=[2014],
        )

        with tmp_asset_finder(equities=equities, futures=futures) as finder:
            all_sids = finder.sids
            self.assertEqual(len(all_sids), len(equities) + len(futures))
            queries = [
                # Empty Query.
                (),
                # Only Equities.
                tuple(equities.index[:2]),
                # Only Futures.
                tuple(futures.index[:3]),
                # Mixed, all cache misses.
                tuple(equities.index[2:]) + tuple(futures.index[3:]),
                # Mixed, all cache hits.
                tuple(equities.index[2:]) + tuple(futures.index[3:]),
                # Everything.
                all_sids,
                all_sids,
            ]
            for sids in queries:
                equity_sids = [i for i in sids if i <= max_equity]
                future_sids = [i for i in sids if i > max_equity]
                results = finder.retrieve_all(sids)
                self.assertEqual(sids, tuple(map(int, results)))

                self.assertEqual(
                    [Equity for _ in equity_sids] +
                    [Future for _ in future_sids],
                    list(map(type, results)),
                )
                self.assertEqual(
                    (
                        list(equities.symbol.loc[equity_sids]) +
                        list(futures.symbol.loc[future_sids])
                    ),
                    list(asset.symbol for asset in results),
                )

    @parameterized.expand([
        (EquitiesNotFound, 'equity', 'equities'),
        (FutureContractsNotFound, 'future contract', 'future contracts'),
        (SidsNotFound, 'asset', 'assets'),
    ])
    def test_error_message_plurality(self,
                                     error_type,
                                     singular,
                                     plural):
        try:
            raise error_type(sids=[1])
        except error_type as e:
            self.assertEqual(
                str(e),
                "No {singular} found for sid: 1.".format(singular=singular)
            )
        try:
            raise error_type(sids=[1, 2])
        except error_type as e:
            self.assertEqual(
                str(e),
                "No {plural} found for sids: [1, 2].".format(plural=plural)
            )


class AssetFinderCachedEquitiesTestCase(AssetFinderTestCase):

    def setUp(self):
        self.env = TradingEnvironment(load=noop_load)
        self.asset_finder_type = AssetFinderCachedEquities

>>>>>>> 0cdd88a0

        # Test invalid field
        with self.assertRaises(AttributeError):
            currency.foo_data

    def test_lookup_currency_by_symbol(self):
        """
        Work on

        1. inserting data
        2. looking up via major and minor pair
        3. SID
        4. Symbol
        """
        self.setup_currency_test_data()
        finder = AssetFinder(self.env.engine)

        gbpaud_by_sid = finder.retrieve_asset(2)
        gbpaud_by_symbols = finder.retrieve_currencies(symbol='AD3')
        self.assertIsInstance(gbpaud_by_symbols, CurrencyPair)
        self.assertEqual(gbpaud_by_sid, gbpaud_by_symbols)

        # scenario 2 - check a missing one returns None when flag set
        missing_by_symbol = finder.retrieve_currencies(symbol='ZZZAAA',
                                                       default_none=True)
        self.assertIsNone(missing_by_symbol)

        # scenario 3 - again but throw an error
        with self.assertRaises(SymbolNotFound):
            finder.retrieve_currencies(symbol='ZZZAAA', default_none=False)
            finder.retrieve_currencies(symbol='ZZZAAA')  # default behaviour

    def test_lookup_currency_by_pair(self):
        # given
        self.setup_currency_test_data()
        finder = AssetFinder(self.env.engine)
        gbpaud_by_sid = finder.retrieve_asset(2)
        # when
        gbpaud_by_pair = finder.retrieve_currencies(pair='GBPAUD')
        # then
        self.assertIsInstance(gbpaud_by_pair, CurrencyPair)
        self.assertEqual(gbpaud_by_sid, gbpaud_by_pair)

        # scenario 2 - check a missing one returns None when flag set
        missing_by_pair = finder.retrieve_currencies(pair='ZZZAAA',
                                                     default_none=True)
        self.assertIsNone(missing_by_pair)

        # scenario 3 - again but throw an error
        with self.assertRaises(SymbolNotFound):
            finder.retrieve_currencies(pair='ZZZAAA', default_none=False)
            finder.retrieve_currencies(pair='ZZZAAA')  # default behaviour

    def test_lookup_currency_by_base_and_quote_single_assets_returned(self):
        """
        This seems to be ok but I'm not sure we actually need to retrieve
        by base or quote?
        We would most likely already know the CurrencyPair we wanted to find
        'USDGBP' for example so we just find by this.
        """
        # given
        self.setup_currency_test_data()
        finder = AssetFinder(self.env.engine)
        gbpaud_by_sid = finder.retrieve_asset(2)
        # when
        gbpaud_by_base = finder.retrieve_currencies(base='GBP')
        gbpaud_by_quote = finder.retrieve_currencies(quote='AUD')
        # then
        self.assertIsInstance(gbpaud_by_base, CurrencyPair)
        self.assertIsInstance(gbpaud_by_quote, CurrencyPair)
        self.assertEqual(gbpaud_by_sid, gbpaud_by_base, gbpaud_by_quote)

        # scenario 2 - check a missing one returns None when flag set
        missing_by_base = finder.retrieve_currencies(base='ZZZ',
                                                     default_none=True)
        self.assertIsNone(missing_by_base)
        missing_by_quote = finder.retrieve_currencies(quote='AAA',
                                                      default_none=True)
        self.assertIsNone(missing_by_quote)

        # scenario 3 - again but throw an error
        with self.assertRaises(SymbolNotFound):
            finder.retrieve_currencies(base='ZZZ', default_none=False)
            finder.retrieve_currencies(quote='AAA', default_none=False)
            finder.retrieve_currencies(quote='ZZZ')  # default behaviour
            finder.retrieve_currencies(base='AAA')  # default behaviour

    def setup_currency_test_data(self):
        ccy_0_start = pd.Timestamp('2013-01-01', tz='UTC')
        ccy_1_start = pd.Timestamp('2010-01-01', tz='UTC')
        ccy_2_start = pd.Timestamp('2007-01-01', tz='UTC')
        frame = pd.DataFrame.from_records(
            [
                {
                    'sid': 0,
                    'asset_type': 'currency',
                    'symbol': 'QF4',
                    'pair': 'USDGBP',
                    'start_date': ccy_0_start.value,
                    'base': 'USD',
                    'quote': 'GBP',
                    'cvf': 4
                },
                {
                    'sid': 1,
                    'asset_type': 'currency',
                    'symbol': 'QF1',
                    'pair': 'USDSKK',
                    'start_date': ccy_1_start.value,
                    'base': 'USD',
                    'quote': 'SKK',
                    'cvf': 6

                },
                {
                    'sid': 2,
                    'asset_type': 'currency',
                    'symbol': 'AD3',
                    'pair': 'GBPAUD',
                    'start_date': ccy_2_start.value,
                    'base': 'GBP',
                    'quote': 'AUD',
                    'cvf': 3
                },
                {
                    'sid': 3,
                    'asset_type': 'currency',
                    'symbol': 'AD9',
                    'pair': 'USDAUD',
                    'start_date': ccy_2_start.value,
                    'base': 'USD',
                    'quote': 'AUD',
                    'cvf': 4
                },
            ],
            index='sid')
        self.env.write_data(currency_df=frame)


class TestFutureChain(TestCase):
    @classmethod
    def setUpClass(cls):
        metadata = {
            0: {
                'symbol': 'CLG06',
                'root_symbol': 'CL',
                'start_date': pd.Timestamp('2005-12-01', tz='UTC'),
                'notice_date': pd.Timestamp('2005-12-20', tz='UTC'),
                'expiration_date': pd.Timestamp('2006-01-20', tz='UTC')},
            1: {
                'root_symbol': 'CL',
                'symbol': 'CLK06',
                'start_date': pd.Timestamp('2005-12-01', tz='UTC'),
                'notice_date': pd.Timestamp('2006-03-20', tz='UTC'),
                'expiration_date': pd.Timestamp('2006-04-20', tz='UTC')},
            2: {
                'symbol': 'CLQ06',
                'root_symbol': 'CL',
                'start_date': pd.Timestamp('2005-12-01', tz='UTC'),
                'notice_date': pd.Timestamp('2006-06-20', tz='UTC'),
                'expiration_date': pd.Timestamp('2006-07-20', tz='UTC')},
            3: {
                'symbol': 'CLX06',
                'root_symbol': 'CL',
                'start_date': pd.Timestamp('2006-02-01', tz='UTC'),
                'notice_date': pd.Timestamp('2006-09-20', tz='UTC'),
                'expiration_date': pd.Timestamp('2006-10-20', tz='UTC')}
        }

        env = TradingEnvironment(load=noop_load)
        env.write_data(futures_data=metadata)
        cls.asset_finder = env.asset_finder

    @classmethod
    def tearDownClass(cls):
        del cls.asset_finder

    def test_len(self):
        """ Test the __len__ method of FutureChain.
        """
        # Sids 0, 1, & 2 have started, 3 has not yet started, but all are in
        # the chain
        cl = FutureChain(self.asset_finder, lambda: '2005-12-01', 'CL')
        self.assertEqual(len(cl), 4)

        # Sid 0 is still valid on its notice date.
        cl = FutureChain(self.asset_finder, lambda: '2005-12-20', 'CL')
        self.assertEqual(len(cl), 4)

        # Sid 0 is now invalid, leaving Sids 1 & 2 valid (and 3 not started).
        cl = FutureChain(self.asset_finder, lambda: '2005-12-21', 'CL')
        self.assertEqual(len(cl), 3)

        # Sid 3 has started, so 1, 2, & 3 are now valid.
        cl = FutureChain(self.asset_finder, lambda: '2006-02-01', 'CL')
        self.assertEqual(len(cl), 3)

        # All contracts are no longer valid.
        cl = FutureChain(self.asset_finder, lambda: '2006-09-21', 'CL')
        self.assertEqual(len(cl), 0)

    def test_getitem(self):
        """ Test the __getitem__ method of FutureChain.
        """
        cl = FutureChain(self.asset_finder, lambda: '2005-12-01', 'CL')
        self.assertEqual(cl[0], 0)
        self.assertEqual(cl[1], 1)
        self.assertEqual(cl[2], 2)

        cl = FutureChain(self.asset_finder, lambda: '2005-12-20', 'CL')
        self.assertEqual(cl[0], 0)

        cl = FutureChain(self.asset_finder, lambda: '2005-12-21', 'CL')
        self.assertEqual(cl[0], 1)

        cl = FutureChain(self.asset_finder, lambda: '2006-02-01', 'CL')
        self.assertEqual(cl[-1], 3)

    def test_iter(self):
        """ Test the __iter__ method of FutureChain.
        """
        cl = FutureChain(self.asset_finder, lambda: '2005-12-01', 'CL')
        for i, contract in enumerate(cl):
            self.assertEqual(contract, i)

        # First contract is now invalid, so sids will be offset by one
        cl = FutureChain(self.asset_finder, lambda: '2005-12-21', 'CL')
        for i, contract in enumerate(cl):
            self.assertEqual(contract, i + 1)

    def test_root_symbols(self):
        """ Test that different variations on root symbols are handled
        as expected.
        """
        # Make sure this successfully gets the chain for CL.
        cl = FutureChain(self.asset_finder, lambda: '2005-12-01', 'CL')
        self.assertEqual(cl.root_symbol, 'CL')

        # These root symbols don't exist, so RootSymbolNotFound should
        # be raised immediately.
        with self.assertRaises(RootSymbolNotFound):
            FutureChain(self.asset_finder, lambda: '2005-12-01', 'CLZ')

        with self.assertRaises(RootSymbolNotFound):
            FutureChain(self.asset_finder, lambda: '2005-12-01', '')

    def test_repr(self):
        """ Test the __repr__ method of FutureChain.
        """
        cl = FutureChain(self.asset_finder, lambda: '2005-12-01', 'CL')
        cl_feb = FutureChain(self.asset_finder, lambda: '2005-12-01', 'CL',
                             as_of_date=pd.Timestamp('2006-02-01', tz='UTC'))

        # The default chain should not include the as of date.
        self.assertEqual(repr(cl), "FutureChain(root_symbol='CL')")

        # An explicit as of date should show up in the repr.
        self.assertEqual(
            repr(cl_feb),
            ("FutureChain(root_symbol='CL', "
             "as_of_date='2006-02-01 00:00:00+00:00')")
        )

    def test_as_of(self):
        """ Test the as_of method of FutureChain.
        """
        cl = FutureChain(self.asset_finder, lambda: '2005-12-01', 'CL')

        # Test that the as_of_date is set correctly to the future
        feb = pd.Timestamp('2006-02-01', tz='UTC')
        cl_feb = cl.as_of(feb)
        self.assertEqual(
            cl_feb.as_of_date,
            pd.Timestamp(feb, tz='UTC')
        )

        # Test that the as_of_date is set correctly to the past, with
        # args of str, datetime.datetime, and pd.Timestamp.
        feb_prev = pd.Timestamp('2005-02-01', tz='UTC')
        cl_feb_prev = cl.as_of(feb_prev)
        self.assertEqual(
            cl_feb_prev.as_of_date,
            pd.Timestamp(feb_prev, tz='UTC')
        )

        feb_prev = pd.Timestamp(datetime(year=2005, month=2, day=1), tz='UTC')
        cl_feb_prev = cl.as_of(feb_prev)
        self.assertEqual(
            cl_feb_prev.as_of_date,
            pd.Timestamp(feb_prev, tz='UTC')
        )

        feb_prev = pd.Timestamp('2005-02-01', tz='UTC')
        cl_feb_prev = cl.as_of(feb_prev)
        self.assertEqual(
            cl_feb_prev.as_of_date,
            pd.Timestamp(feb_prev, tz='UTC')
        )

        # Test that the as_of() method works with str args
        feb_str = '2006-02-01'
        cl_feb = cl.as_of(feb_str)
        self.assertEqual(
            cl_feb.as_of_date,
            pd.Timestamp(feb, tz='UTC')
        )

        # The chain as of the current dt should always be the same as
        # the defualt chain.
        self.assertEqual(cl[0], cl.as_of(pd.Timestamp('2005-12-01'))[0])

    def test_offset(self):
        """ Test the offset method of FutureChain.
        """
        cl = FutureChain(self.asset_finder, lambda: '2005-12-01', 'CL')

        # Test that an offset forward sets as_of_date as expected
        self.assertEqual(
            cl.offset('3 days').as_of_date,
            cl.as_of_date + pd.Timedelta(days=3)
        )

        # Test that an offset backward sets as_of_date as expected, with
        # time delta given as str, datetime.timedelta, and pd.Timedelta.
        self.assertEqual(
            cl.offset('-1000 days').as_of_date,
            cl.as_of_date + pd.Timedelta(days=-1000)
        )
        self.assertEqual(
            cl.offset(timedelta(days=-1000)).as_of_date,
            cl.as_of_date + pd.Timedelta(days=-1000)
        )
        self.assertEqual(
            cl.offset(pd.Timedelta('-1000 days')).as_of_date,
            cl.as_of_date + pd.Timedelta(days=-1000)
        )

        # An offset of zero should give the original chain.
        self.assertEqual(cl[0], cl.offset(0)[0])
        self.assertEqual(cl[0], cl.offset("0 days")[0])

        # A string that doesn't represent a time delta should raise a
        # ValueError.
        with self.assertRaises(ValueError):
            cl.offset("blah")

    def test_cme_code_to_month(self):
        codes = {
            'F': 1,   # January
            'G': 2,   # February
            'H': 3,   # March
            'J': 4,   # April
            'K': 5,   # May
            'M': 6,   # June
            'N': 7,   # July
            'Q': 8,   # August
            'U': 9,   # September
            'V': 10,  # October
            'X': 11,  # November
            'Z': 12   # December
        }
        for key in codes:
            self.assertEqual(codes[key], cme_code_to_month(key))

    def test_month_to_cme_code(self):
        codes = {
            1: 'F',   # January
            2: 'G',   # February
            3: 'H',   # March
            4: 'J',   # April
            5: 'K',   # May
            6: 'M',   # June
            7: 'N',   # July
            8: 'Q',   # August
            9: 'U',   # September
            10: 'V',  # October
            11: 'X',  # November
            12: 'Z',  # December
        }
        for key in codes:
            self.assertEqual(codes[key], month_to_cme_code(key))


class TestAssetDBVersioning(TestCase):

    def test_check_version(self):
        env = TradingEnvironment(load=noop_load)
        version_table = env.asset_finder.version_info

        # This should not raise an error
        check_version_info(version_table, ASSET_DB_VERSION)

        # This should fail because the version is too low
        with self.assertRaises(AssetDBVersionError):
            check_version_info(version_table, ASSET_DB_VERSION - 1)

        # This should fail because the version is too high
        with self.assertRaises(AssetDBVersionError):
            check_version_info(version_table, ASSET_DB_VERSION + 1)

    def test_write_version(self):
        env = TradingEnvironment(load=noop_load)
        metadata = sa.MetaData(bind=env.engine)
        version_table = _version_table_schema(metadata)
        version_table.delete().execute()

        # Assert that the version is not present in the table
        self.assertIsNone(sa.select((version_table.c.version,)).scalar())

        # This should fail because the table has no version info and is,
        # therefore, consdered v0
        with self.assertRaises(AssetDBVersionError):
            check_version_info(version_table, -2)

        # This should not raise an error because the version has been written
        write_version_info(version_table, -2)
        check_version_info(version_table, -2)

        # Assert that the version is in the table and correct
        self.assertEqual(sa.select((version_table.c.version,)).scalar(), -2)

        # Assert that trying to overwrite the version fails
        with self.assertRaises(sa.exc.IntegrityError):
            write_version_info(version_table, -3)<|MERGE_RESOLUTION|>--- conflicted
+++ resolved
@@ -16,13 +16,7 @@
 """
 Tests for the zipline.assets package
 """
-<<<<<<< HEAD
-
-import sys
-from unittest import TestCase
-=======
 from contextlib import contextmanager
->>>>>>> 0cdd88a0
 from datetime import datetime, timedelta
 import pickle
 import sys
@@ -33,8 +27,8 @@
 import pandas as pd
 from pandas.tseries.tools import normalize_date
 from pandas.util.testing import assert_frame_equal
+
 from nose_parameterized import parameterized
-
 from numpy import full
 import sqlalchemy as sa
 
@@ -48,10 +42,6 @@
 from six import itervalues
 from toolz import valmap
 
-<<<<<<< HEAD
-from zipline.assets import Asset, Equity, Future, AssetFinder, CurrencyPair
-from zipline.assets.futures import FutureChain
-=======
 from zipline.assets.futures import (
     cme_code_to_month,
     FutureChain,
@@ -63,7 +53,6 @@
     ASSET_DB_VERSION,
     _version_table_schema,
 )
->>>>>>> 0cdd88a0
 from zipline.errors import (
     EquitiesNotFound,
     FutureContractsNotFound,
@@ -126,56 +115,6 @@
             },
         ],
         index='sid')
-<<<<<<< HEAD
-    env = TradingEnvironment(load=noop_load)
-    env.write_data(equities_df=frame)
-    finder = env.asset_finder
-    dupe_0, dupe_1, unique = assets = [
-        finder.retrieve_asset(i)
-        for i in range(3)
-        ]
-
-    dupe_0_start = dupe_0.start_date
-    dupe_1_start = dupe_1.start_date
-    cases = [
-        ##
-        # Scalars
-
-        # Asset object
-        (finder, assets[0], None, assets[0]),
-        (finder, assets[1], None, assets[1]),
-        (finder, assets[2], None, assets[2]),
-        # int
-        (finder, 0, None, assets[0]),
-        (finder, 1, None, assets[1]),
-        (finder, 2, None, assets[2]),
-        # Duplicated symbol with resolution date
-        (finder, 'DUPLICATED', dupe_0_start, dupe_0),
-        (finder, 'DUPLICATED', dupe_1_start, dupe_1),
-        # Unique symbol, with or without resolution date.
-        (finder, 'UNIQUE', unique_start, unique),
-        (finder, 'UNIQUE', None, unique),
-
-        ##
-        # Iterables
-
-        # Iterables of Asset objects.
-        (finder, assets, None, assets),
-        (finder, iter(assets), None, assets),
-        # Iterables of ints
-        (finder, (0, 1), None, assets[:-1]),
-        (finder, iter((0, 1)), None, assets[:-1]),
-        # Iterables of symbols.
-        (finder, ('DUPLICATED', 'UNIQUE'), dupe_0_start, [dupe_0, unique]),
-        (finder, ('DUPLICATED', 'UNIQUE'), dupe_1_start, [dupe_1, unique]),
-        # Mixed types
-        (finder,
-         ('DUPLICATED', 2, 'UNIQUE', 1, dupe_1),
-         dupe_0_start,
-         [dupe_0, assets[2], unique, assets[1], dupe_1]),
-    ]
-    return cases
-=======
     with tmp_assets_db(equities=frame) as assets_db:
         finder = asset_finder_type(assets_db)
         dupe_0, dupe_1, unique = assets = [
@@ -222,7 +161,6 @@
              dupe_0_start,
              [dupe_0, assets[2], unique, assets[1], dupe_1]),
         )
->>>>>>> 0cdd88a0
 
 
 class CurrencyPairTestCase(TestCase):
@@ -391,6 +329,7 @@
 
 
 class TestFuture(TestCase):
+
     @classmethod
     def setUpClass(cls):
         cls.future = Future(
@@ -426,7 +365,7 @@
         self.assertTrue("OMH15" in reprd)
         self.assertTrue("root_symbol='OM'" in reprd)
         self.assertTrue(("notice_date=Timestamp('2014-01-20 00:00:00+0000', "
-                         "tz='UTC')") in reprd)
+                        "tz='UTC')") in reprd)
         self.assertTrue("expiration_date=Timestamp('2014-02-20 00:00:00+0000'"
                         in reprd)
         self.assertTrue("auto_close_date=Timestamp('2014-01-18 00:00:00+0000'"
@@ -489,6 +428,7 @@
 
 
 class AssetFinderTestCase(TestCase):
+
     def setUp(self):
         self.env = TradingEnvironment(load=noop_load)
         self.asset_finder_type = AssetFinder
@@ -499,14 +439,14 @@
             [
                 {
                     'sid': i,
-                    'symbol': 'TEST.%d' % i,
+                    'symbol':  'TEST.%d' % i,
                     'company_name': "company%d" % i,
                     'start_date': as_of.value,
                     'end_date': as_of.value,
                     'exchange': uuid.uuid4().hex
                 }
                 for i in range(3)
-                ]
+            ]
         )
         self.env.write_data(equities_df=frame)
         finder = self.asset_finder_type(self.env.engine)
@@ -579,14 +519,13 @@
             [
                 {
                     'sid': i,
-                    'symbol': 'existing',
+                    'symbol':  'existing',
                     'start_date': date.value,
-                    'first_traded': date.value,
                     'end_date': (date + timedelta(days=1)).value,
                     'exchange': 'NYSE',
                 }
                 for i, date in enumerate(dates)
-                ]
+            ]
         )
         self.env.write_data(equities_df=df)
         finder = self.asset_finder_type(self.env.engine)
@@ -795,14 +734,9 @@
 
         # Consume the Assets
         self.env.write_data(equities_identifiers=[equity_asset],
-<<<<<<< HEAD
-                            futures_identifiers=[future_asset],
+                            futures_identifiers=[future_asset]),
                             currency_identifiers=[currency_asset])
         finder = AssetFinder(self.env.engine)
-=======
-                            futures_identifiers=[future_asset])
-        finder = self.asset_finder_type(self.env.engine)
->>>>>>> 0cdd88a0
 
         # Test equality with newly built Assets
         self.assertEqual(equity_asset, finder.retrieve_asset(1))
@@ -1034,7 +968,31 @@
         self.assertTrue(2 in sids)
         self.assertTrue(3 in sids)
 
-<<<<<<< HEAD
+    def test_group_by_type(self):
+        equities = make_simple_equity_info(
+            range(5),
+            start_date=pd.Timestamp('2014-01-01'),
+            end_date=pd.Timestamp('2015-01-01'),
+        )
+        futures = make_commodity_future_info(
+            first_sid=6,
+            root_symbols=['CL'],
+            years=[2014],
+        )
+        # Intersecting sid queries, to exercise loading of partially-cached
+        # results.
+        queries = [
+            ([0, 1, 3], [6, 7]),
+            ([0, 2, 3], [7, 10]),
+            (list(equities.index), list(futures.index)),
+        ]
+        with tmp_asset_finder(equities=equities, futures=futures) as finder:
+            for equity_sids, future_sids in queries:
+                results = finder.group_by_type(equity_sids + future_sids)
+                self.assertEqual(
+                    results,
+                    {'equity': set(equity_sids), 'future': set(future_sids)},
+                )
     def test_insert_currency_pair_metadata(self):
         data = {2268: {'asset_type': 'currency',
                        'start_date': '2014-01-01',
@@ -1053,170 +1011,15 @@
         self.assertEqual(pd.Timestamp('2014-01-01', tz='UTC'),
                          currency.start_date)
         self.assertEqual(4, currency.cvf)
-=======
-    def test_group_by_type(self):
-        equities = make_simple_equity_info(
-            range(5),
-            start_date=pd.Timestamp('2014-01-01'),
-            end_date=pd.Timestamp('2015-01-01'),
-        )
-        futures = make_commodity_future_info(
-            first_sid=6,
-            root_symbols=['CL'],
-            years=[2014],
-        )
-        # Intersecting sid queries, to exercise loading of partially-cached
-        # results.
-        queries = [
-            ([0, 1, 3], [6, 7]),
-            ([0, 2, 3], [7, 10]),
-            (list(equities.index), list(futures.index)),
-        ]
-        with tmp_asset_finder(equities=equities, futures=futures) as finder:
-            for equity_sids, future_sids in queries:
-                results = finder.group_by_type(equity_sids + future_sids)
-                self.assertEqual(
-                    results,
-                    {'equity': set(equity_sids), 'future': set(future_sids)},
-                )
-
-    @parameterized.expand([
-        (Equity, 'retrieve_equities', EquitiesNotFound),
-        (Future, 'retrieve_futures_contracts', FutureContractsNotFound),
-    ])
-    def test_retrieve_specific_type(self, type_, lookup_name, failure_type):
-        equities = make_simple_equity_info(
-            range(5),
-            start_date=pd.Timestamp('2014-01-01'),
-            end_date=pd.Timestamp('2015-01-01'),
-        )
-        max_equity = equities.index.max()
-        futures = make_commodity_future_info(
-            first_sid=max_equity + 1,
-            root_symbols=['CL'],
-            years=[2014],
-        )
-        equity_sids = [0, 1]
-        future_sids = [max_equity + 1, max_equity + 2, max_equity + 3]
-        if type_ == Equity:
-            success_sids = equity_sids
-            fail_sids = future_sids
-        else:
-            fail_sids = equity_sids
-            success_sids = future_sids
-
-        with tmp_asset_finder(equities=equities, futures=futures) as finder:
-            # Run twice to exercise caching.
-            lookup = getattr(finder, lookup_name)
-            for _ in range(2):
-                results = lookup(success_sids)
-                self.assertIsInstance(results, dict)
-                self.assertEqual(set(results.keys()), set(success_sids))
-                self.assertEqual(
-                    valmap(int, results),
-                    dict(zip(success_sids, success_sids)),
-                )
-                self.assertEqual(
-                    {type_},
-                    {type(asset) for asset in itervalues(results)},
-                )
-                with self.assertRaises(failure_type):
-                    lookup(fail_sids)
-                with self.assertRaises(failure_type):
-                    # Should fail if **any** of the assets are bad.
-                    lookup([success_sids[0], fail_sids[0]])
-
-    def test_retrieve_all(self):
-        equities = make_simple_equity_info(
-            range(5),
-            start_date=pd.Timestamp('2014-01-01'),
-            end_date=pd.Timestamp('2015-01-01'),
-        )
-        max_equity = equities.index.max()
-        futures = make_commodity_future_info(
-            first_sid=max_equity + 1,
-            root_symbols=['CL'],
-            years=[2014],
-        )
-
-        with tmp_asset_finder(equities=equities, futures=futures) as finder:
-            all_sids = finder.sids
-            self.assertEqual(len(all_sids), len(equities) + len(futures))
-            queries = [
-                # Empty Query.
-                (),
-                # Only Equities.
-                tuple(equities.index[:2]),
-                # Only Futures.
-                tuple(futures.index[:3]),
-                # Mixed, all cache misses.
-                tuple(equities.index[2:]) + tuple(futures.index[3:]),
-                # Mixed, all cache hits.
-                tuple(equities.index[2:]) + tuple(futures.index[3:]),
-                # Everything.
-                all_sids,
-                all_sids,
-            ]
-            for sids in queries:
-                equity_sids = [i for i in sids if i <= max_equity]
-                future_sids = [i for i in sids if i > max_equity]
-                results = finder.retrieve_all(sids)
-                self.assertEqual(sids, tuple(map(int, results)))
-
-                self.assertEqual(
-                    [Equity for _ in equity_sids] +
-                    [Future for _ in future_sids],
-                    list(map(type, results)),
-                )
-                self.assertEqual(
-                    (
-                        list(equities.symbol.loc[equity_sids]) +
-                        list(futures.symbol.loc[future_sids])
-                    ),
-                    list(asset.symbol for asset in results),
-                )
-
-    @parameterized.expand([
-        (EquitiesNotFound, 'equity', 'equities'),
-        (FutureContractsNotFound, 'future contract', 'future contracts'),
-        (SidsNotFound, 'asset', 'assets'),
-    ])
-    def test_error_message_plurality(self,
-                                     error_type,
-                                     singular,
-                                     plural):
-        try:
-            raise error_type(sids=[1])
-        except error_type as e:
-            self.assertEqual(
-                str(e),
-                "No {singular} found for sid: 1.".format(singular=singular)
-            )
-        try:
-            raise error_type(sids=[1, 2])
-        except error_type as e:
-            self.assertEqual(
-                str(e),
-                "No {plural} found for sids: [1, 2].".format(plural=plural)
-            )
-
-
-class AssetFinderCachedEquitiesTestCase(AssetFinderTestCase):
-
-    def setUp(self):
-        self.env = TradingEnvironment(load=noop_load)
-        self.asset_finder_type = AssetFinderCachedEquities
-
->>>>>>> 0cdd88a0
-
+        
         # Test invalid field
         with self.assertRaises(AttributeError):
             currency.foo_data
-
+    
     def test_lookup_currency_by_symbol(self):
         """
         Work on
-
+    
         1. inserting data
         2. looking up via major and minor pair
         3. SID
@@ -1224,22 +1027,22 @@
         """
         self.setup_currency_test_data()
         finder = AssetFinder(self.env.engine)
-
+    
         gbpaud_by_sid = finder.retrieve_asset(2)
         gbpaud_by_symbols = finder.retrieve_currencies(symbol='AD3')
         self.assertIsInstance(gbpaud_by_symbols, CurrencyPair)
         self.assertEqual(gbpaud_by_sid, gbpaud_by_symbols)
-
+    
         # scenario 2 - check a missing one returns None when flag set
         missing_by_symbol = finder.retrieve_currencies(symbol='ZZZAAA',
                                                        default_none=True)
         self.assertIsNone(missing_by_symbol)
-
+    
         # scenario 3 - again but throw an error
         with self.assertRaises(SymbolNotFound):
             finder.retrieve_currencies(symbol='ZZZAAA', default_none=False)
             finder.retrieve_currencies(symbol='ZZZAAA')  # default behaviour
-
+        
     def test_lookup_currency_by_pair(self):
         # given
         self.setup_currency_test_data()
@@ -1250,17 +1053,17 @@
         # then
         self.assertIsInstance(gbpaud_by_pair, CurrencyPair)
         self.assertEqual(gbpaud_by_sid, gbpaud_by_pair)
-
+    
         # scenario 2 - check a missing one returns None when flag set
         missing_by_pair = finder.retrieve_currencies(pair='ZZZAAA',
                                                      default_none=True)
         self.assertIsNone(missing_by_pair)
-
+    
         # scenario 3 - again but throw an error
         with self.assertRaises(SymbolNotFound):
             finder.retrieve_currencies(pair='ZZZAAA', default_none=False)
             finder.retrieve_currencies(pair='ZZZAAA')  # default behaviour
-
+        
     def test_lookup_currency_by_base_and_quote_single_assets_returned(self):
         """
         This seems to be ok but I'm not sure we actually need to retrieve
@@ -1279,7 +1082,7 @@
         self.assertIsInstance(gbpaud_by_base, CurrencyPair)
         self.assertIsInstance(gbpaud_by_quote, CurrencyPair)
         self.assertEqual(gbpaud_by_sid, gbpaud_by_base, gbpaud_by_quote)
-
+    
         # scenario 2 - check a missing one returns None when flag set
         missing_by_base = finder.retrieve_currencies(base='ZZZ',
                                                      default_none=True)
@@ -1287,7 +1090,7 @@
         missing_by_quote = finder.retrieve_currencies(quote='AAA',
                                                       default_none=True)
         self.assertIsNone(missing_by_quote)
-
+    
         # scenario 3 - again but throw an error
         with self.assertRaises(SymbolNotFound):
             finder.retrieve_currencies(base='ZZZ', default_none=False)
@@ -1320,7 +1123,7 @@
                     'base': 'USD',
                     'quote': 'SKK',
                     'cvf': 6
-
+    
                 },
                 {
                     'sid': 2,
@@ -1345,6 +1148,134 @@
             ],
             index='sid')
         self.env.write_data(currency_df=frame)
+
+
+    @parameterized.expand([
+        (Equity, 'retrieve_equities', EquitiesNotFound),
+        (Future, 'retrieve_futures_contracts', FutureContractsNotFound),
+    ])
+    def test_retrieve_specific_type(self, type_, lookup_name, failure_type):
+        equities = make_simple_equity_info(
+            range(5),
+            start_date=pd.Timestamp('2014-01-01'),
+            end_date=pd.Timestamp('2015-01-01'),
+        )
+        max_equity = equities.index.max()
+        futures = make_commodity_future_info(
+            first_sid=max_equity + 1,
+            root_symbols=['CL'],
+            years=[2014],
+        )
+        equity_sids = [0, 1]
+        future_sids = [max_equity + 1, max_equity + 2, max_equity + 3]
+        if type_ == Equity:
+            success_sids = equity_sids
+            fail_sids = future_sids
+        else:
+            fail_sids = equity_sids
+            success_sids = future_sids
+
+        with tmp_asset_finder(equities=equities, futures=futures) as finder:
+            # Run twice to exercise caching.
+            lookup = getattr(finder, lookup_name)
+            for _ in range(2):
+                results = lookup(success_sids)
+                self.assertIsInstance(results, dict)
+                self.assertEqual(set(results.keys()), set(success_sids))
+                self.assertEqual(
+                    valmap(int, results),
+                    dict(zip(success_sids, success_sids)),
+                )
+                self.assertEqual(
+                    {type_},
+                    {type(asset) for asset in itervalues(results)},
+                )
+                with self.assertRaises(failure_type):
+                    lookup(fail_sids)
+                with self.assertRaises(failure_type):
+                    # Should fail if **any** of the assets are bad.
+                    lookup([success_sids[0], fail_sids[0]])
+
+    def test_retrieve_all(self):
+        equities = make_simple_equity_info(
+            range(5),
+            start_date=pd.Timestamp('2014-01-01'),
+            end_date=pd.Timestamp('2015-01-01'),
+        )
+        max_equity = equities.index.max()
+        futures = make_commodity_future_info(
+            first_sid=max_equity + 1,
+            root_symbols=['CL'],
+            years=[2014],
+        )
+
+        with tmp_asset_finder(equities=equities, futures=futures) as finder:
+            all_sids = finder.sids
+            self.assertEqual(len(all_sids), len(equities) + len(futures))
+            queries = [
+                # Empty Query.
+                (),
+                # Only Equities.
+                tuple(equities.index[:2]),
+                # Only Futures.
+                tuple(futures.index[:3]),
+                # Mixed, all cache misses.
+                tuple(equities.index[2:]) + tuple(futures.index[3:]),
+                # Mixed, all cache hits.
+                tuple(equities.index[2:]) + tuple(futures.index[3:]),
+                # Everything.
+                all_sids,
+                all_sids,
+            ]
+            for sids in queries:
+                equity_sids = [i for i in sids if i <= max_equity]
+                future_sids = [i for i in sids if i > max_equity]
+                results = finder.retrieve_all(sids)
+                self.assertEqual(sids, tuple(map(int, results)))
+
+                self.assertEqual(
+                    [Equity for _ in equity_sids] +
+                    [Future for _ in future_sids],
+                    list(map(type, results)),
+                )
+                self.assertEqual(
+                    (
+                        list(equities.symbol.loc[equity_sids]) +
+                        list(futures.symbol.loc[future_sids])
+                    ),
+                    list(asset.symbol for asset in results),
+                )
+
+    @parameterized.expand([
+        (EquitiesNotFound, 'equity', 'equities'),
+        (FutureContractsNotFound, 'future contract', 'future contracts'),
+        (SidsNotFound, 'asset', 'assets'),
+    ])
+    def test_error_message_plurality(self,
+                                     error_type,
+                                     singular,
+                                     plural):
+        try:
+            raise error_type(sids=[1])
+        except error_type as e:
+            self.assertEqual(
+                str(e),
+                "No {singular} found for sid: 1.".format(singular=singular)
+            )
+        try:
+            raise error_type(sids=[1, 2])
+        except error_type as e:
+            self.assertEqual(
+                str(e),
+                "No {plural} found for sids: [1, 2].".format(plural=plural)
+            )
+
+
+class AssetFinderCachedEquitiesTestCase(AssetFinderTestCase):
+
+    def setUp(self):
+        self.env = TradingEnvironment(load=noop_load)
+        self.asset_finder_type = AssetFinderCachedEquities
 
 
 class TestFutureChain(TestCase):
