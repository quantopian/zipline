--- conflicted
+++ resolved
@@ -1871,11 +1871,6 @@
 
         algo = TradingAlgorithm(initialize = initialize, handle_data=handel_data,
                                 analyze = analyze)
-<<<<<<< HEAD
+
         results = algo.run(self.panel)
-=======
-
-        data = DataPanelSource(self.panel)
-        results = algo.run(data)
->>>>>>> f718581d
         self.assertEqual(results, results_ref)