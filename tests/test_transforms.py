#
# Copyright 2012 Quantopian, Inc.
#
# Licensed under the Apache License, Version 2.0 (the "License");
# you may not use this file except in compliance with the License.
# You may obtain a copy of the License at
#
#     http://www.apache.org/licenses/LICENSE-2.0
#
# Unless required by applicable law or agreed to in writing, software
# distributed under the License is distributed on an "AS IS" BASIS,
# WITHOUT WARRANTIES OR CONDITIONS OF ANY KIND, either express or implied.
# See the License for the specific language governing permissions and
# limitations under the License.

import pytz
import numpy as np
import pandas as pd

from collections import deque
from datetime import timedelta, datetime
#from unittest import TestCase, assertAlmostEqual
import unittest as ut

from zipline import ndict

from zipline.utils.test_utils import setup_logger
from zipline.utils.date_utils import utcnow

from zipline.sources import SpecificEquityTrades
from zipline.transforms.utils import StatefulTransform, EventWindow
from zipline.transforms import MovingVWAP
from zipline.transforms import MovingAverage
from zipline.transforms import MovingStandardDev
from zipline.transforms import Returns
import zipline.utils.factory as factory

from zipline.test_algorithms import BatchTransformAlgorithm


def to_dt(msg):
    return ndict({'dt': msg})


class NoopEventWindow(EventWindow):
    """
    A no-op EventWindow subclass for testing the base EventWindow logic.
    Keeps lists of all added and dropped events.
    """
    def __init__(self, market_aware, days, delta):
        EventWindow.__init__(self, market_aware, days, delta)

        self.added = []
        self.removed = []

    def handle_add(self, event):
        self.added.append(event)

    def handle_remove(self, event):
        self.removed.append(event)


class TestEventWindow(ut.TestCase):
    def setUp(self):
        setup_logger(self)

        self.monday = datetime(2012, 7, 9, 16, tzinfo=pytz.utc)
        self.eleven_normal_days = [self.monday + i * timedelta(days=1)
                                   for i in xrange(11)]

        # Modify the end of the period slightly to exercise the
        # incomplete day logic.
        self.eleven_normal_days[-1] -= timedelta(minutes=1)
        self.eleven_normal_days.append(self.monday +
                                       timedelta(days=11, seconds=1))

        # Second set of dates to test holiday handling.
        self.jul4_monday = datetime(2012, 7, 2, 16, tzinfo=pytz.utc)
        self.week_of_jul4 = [self.jul4_monday + i * timedelta(days=1)
                             for i in xrange(5)]

    def test_event_window_with_timedelta(self):

        # Keep all events within a 5 minute window.
        window = NoopEventWindow(
            market_aware=False,
            delta=timedelta(minutes=5),
            days=None
        )

        now = utcnow()

        # 15 dates, increasing in 1 minute increments.
        dates = [now + i * timedelta(minutes=1)
                 for i in xrange(15)]

        # Turn the dates into the format required by EventWindow.
        dt_messages = [to_dt(date) for date in dates]

        # Run all messages through the window and assert that we're adding
        # and removing messages appropriately. We start the enumeration at 1
        # for convenience.
        for num, message in enumerate(dt_messages, 1):
            window.update(message)

            # Assert that we've added the correct number of events.
            assert len(window.added) == num

            # Assert that we removed only events that fall outside (or
            # on the boundary of) the delta.
            for dropped in window.removed:
                assert message.dt - dropped.dt >= timedelta(minutes=5)

    def test_market_aware_window_normal_week(self):
        window = NoopEventWindow(
            market_aware=True,
            delta=None,
            days=3
        )
        events = [to_dt(date) for date in self.eleven_normal_days]
        lengths = []
        # Run the events.
        for event in events:
            window.update(event)
            # Record the length of the window after each event.
            lengths.append(len(window.ticks))

        # The window stretches out during the weekend because we wait
        # to drop events until the weekend ends. The last window is
        # briefly longer because it doesn't complete a full day.  The
        # window then shrinks once the day completes
        assert lengths == [1, 2, 3, 3, 3, 4, 5, 5, 5, 3, 4, 3]
        assert window.added == events
        assert window.removed == events[:-3]

    def test_market_aware_window_holiday(self):
        window = NoopEventWindow(
            market_aware=True,
            delta=None,
            days=2
        )
        events = [to_dt(date) for date in self.week_of_jul4]
        lengths = []

        # Run the events.
        for event in events:
            window.update(event)
            # Record the length of the window after each event.
            lengths.append(len(window.ticks))

        assert lengths == [1, 2, 3, 3, 2]
        assert window.added == events
        assert window.removed == events[:-2]

    def tearDown(self):
        setup_logger(self)


class TestFinanceTransforms(ut.TestCase):

    def setUp(self):
        self.trading_environment = factory.create_trading_environment()
        setup_logger(self)

        trade_history = factory.create_trade_history(
            133,
            [10.0, 10.0, 11.0, 11.0],
            [100, 100, 100, 300],
            timedelta(days=1),
            self.trading_environment
        )
        self.source = SpecificEquityTrades(event_list=trade_history)

    def tearDown(self):
        self.log_handler.pop_application()

    def test_vwap(self):

        vwap = MovingVWAP(
            market_aware=False,
            delta=timedelta(days=2)
        )
        transformed = list(vwap.transform(self.source))

        # Output values
        tnfm_vals = [message.tnfm_value for message in transformed]
        # "Hand calculated" values.
        expected = [
            (10.0 * 100) / 100.0,
            ((10.0 * 100) + (10.0 * 100)) / (200.0),
            # We should drop the first event here.
            ((10.0 * 100) + (11.0 * 100)) / (200.0),
            # We should drop the second event here.
            ((11.0 * 100) + (11.0 * 300)) / (400.0)
        ]

        # Output should match the expected.
        assert tnfm_vals == expected

    def test_returns(self):
        # Daily returns.
        returns = Returns(1)

        transformed = list(returns.transform(self.source))
        tnfm_vals = [message.tnfm_value for message in transformed]

        # No returns for the first event because we don't have a
        # previous close.
        expected = [0.0, 0.0, 0.1, 0.0]

        assert tnfm_vals == expected

        # Two-day returns.  An extra kink here is that the
        # factory will automatically skip a weekend for the
        # last event. Results shouldn't notice this blip.

        trade_history = factory.create_trade_history(
            133,
            [10.0, 15.0, 13.0, 12.0, 13.0],
            [100, 100, 100, 300, 100],
            timedelta(days=1),
            self.trading_environment
        )
        self.source = SpecificEquityTrades(event_list=trade_history)

        returns = StatefulTransform(Returns, 2)

        transformed = list(returns.transform(self.source))
        tnfm_vals = [message.tnfm_value for message in transformed]

        expected = [
            0.0,
            0.0,
            (13.0 - 10.0) / 10.0,
            (12.0 - 15.0) / 15.0,
            (13.0 - 13.0) / 13.0
        ]

        assert tnfm_vals == expected

    def test_moving_average(self):

        mavg = MovingAverage(
            market_aware=False,
            fields=['price', 'volume'],
            delta=timedelta(days=2),
        )

        transformed = list(mavg.transform(self.source))
        # Output values.
        tnfm_prices = [message.tnfm_value.price for message in transformed]
        tnfm_volumes = [message.tnfm_value.volume for message in transformed]

        # "Hand-calculated" values
        expected_prices = [
            ((10.0) / 1.0),
            ((10.0 + 10.0) / 2.0),
            # First event should get dropped here.
            ((10.0 + 11.0) / 2.0),
            # Second event should get dropped here.
            ((11.0 + 11.0) / 2.0)
        ]
        expected_volumes = [
            ((100.0) / 1.0),
            ((100.0 + 100.0) / 2.0),
            # First event should get dropped here.
            ((100.0 + 100.0) / 2.0),
            # Second event should get dropped here.
            ((100.0 + 300.0) / 2.0)
        ]

        assert tnfm_prices == expected_prices
        assert tnfm_volumes == expected_volumes

    def test_moving_stddev(self):

        stddev = MovingStandardDev(
<<<<<<< HEAD
            fields=['price', 'volume'],
=======
            fields=['price', 'volume'],            
>>>>>>> 0cd8dd70
            market_aware=False,
            delta=timedelta(days=3),
        )

        trade_history = factory.create_trade_history(
            133,
            [10.0, 15.0, 13.0, 12.0],
            [100, 200, 100, 200],
            timedelta(days=1),
            self.trading_environment
        )

        self.source = SpecificEquityTrades(event_list=trade_history)

        transformed = list(stddev.transform(self.source))
        # Output values
        tnfm_prices = [message.tnfm_value.price for message in transformed]
        tnfm_volumes = [message.tnfm_value.volume for message in transformed]

        expected_prices = [
            None,
            np.std([10.0, 15.0], ddof=1),
            np.std([10.0, 15.0, 13.0], ddof=1),
            np.std([15.0, 13.0, 12.0], ddof=1),
        ]

        expected_volumes = [
            None,
            np.std([100, 200], ddof=1),
            np.std([100, 200, 100], ddof=1),
            np.std([200, 100, 200], ddof=1),
        ]

        for v1, v2 in zip(tnfm_prices, expected_prices):
            if v1 is None:
                assert v2 is None
                continue
<<<<<<< HEAD
            self.assertAlmostEqual(v1, v2)
=======
            self.assertAlmostEqual(v1, v2)            
>>>>>>> 0cd8dd70

        for v1, v2 in zip(tnfm_volumes, expected_volumes):
            if v1 is None:
                assert v2 is None
                continue
            self.assertAlmostEqual(v1, v2)
############################################################
# Test BatchTransform

<<<<<<< HEAD

class TestBatchTransform(TestCase):
=======
class TestBatchTransform(ut.TestCase):
>>>>>>> 0cd8dd70
    def setUp(self):
        setup_logger(self)
        self.source, self.df = factory.create_test_df_source()

    def test_event_window(self):
        algo = BatchTransformAlgorithm()
        algo.run(self.source)
        wl = algo.window_length
        self.assertEqual(algo.history_return_price_class[:wl],
                         [None] * wl,
                         "First two iterations should return None")
        self.assertEqual(algo.history_return_price_decorator[:wl],
                         [None] * wl,
                         "First two iterations should return None")
        self.assertTrue(isinstance(
            algo.history_return_price_class[wl + 1],
            pd.DataFrame)
        )

        # Test whether arbitrary fields can be added to datapanel
        field = algo.history_return_arbitrary_fields[-1]
        self.assertTrue(
            'arbitrary' in field.items,
            'datapanel should contain column arbitrary'
        )

        self.assertTrue(all(
            field['arbitrary'].values.flatten() ==
            [123] * algo.window_length),
            'arbitrary dataframe should contain only "test"'
        )

        for data in algo.history_return_sid_filter[wl:]:
            self.assertIn(0, data.columns)
            self.assertNotIn(1, data.columns)

        for data in algo.history_return_field_filter[wl:]:
            self.assertIn('price', data.items)
            self.assertNotIn('ignore', data.items)

        for data in algo.history_return_field_no_filter[wl:]:
            self.assertIn('price', data.items)
            self.assertIn('ignore', data.items)

        for data in algo.history_return_ticks[wl:]:
            self.assertTrue(isinstance(data, deque))

        for data in algo.history_return_not_full:
            self.assertIsNot(data, None)

        # test overloaded class
        for test_history in [algo.history_return_price_class,
                             algo.history_return_price_decorator]:
            # starting at window length, the window should contain
            # consecutive (of window length) numbers up till the end.
            for i in range(algo.window_length, len(test_history)):
                np.testing.assert_array_equal(
                    range(i - algo.window_length + 1, i + 1),
                    test_history[i].values.flatten()
                )

    def test_passing_of_args(self):
        algo = BatchTransformAlgorithm(1, kwarg='str')
        self.assertEqual(algo.args, (1,))
        self.assertEqual(algo.kwargs, {'kwarg': 'str'})

        algo.run(self.source)
        expected_item = ((1, ), {'kwarg': 'str'})
        self.assertEqual(
            algo.history_return_args,
            [None, None, None, expected_item, expected_item,
             expected_item])
             
if __name__ == "__main__":
    ut.main()  <|MERGE_RESOLUTION|>--- conflicted
+++ resolved
@@ -13,11 +13,12 @@
 # See the License for the specific language governing permissions and
 # limitations under the License.
 
+from collections import deque
+
 import pytz
 import numpy as np
 import pandas as pd
 
-from collections import deque
 from datetime import timedelta, datetime
 #from unittest import TestCase, assertAlmostEqual
 import unittest as ut
@@ -275,11 +276,7 @@
     def test_moving_stddev(self):
 
         stddev = MovingStandardDev(
-<<<<<<< HEAD
-            fields=['price', 'volume'],
-=======
             fields=['price', 'volume'],            
->>>>>>> 0cd8dd70
             market_aware=False,
             delta=timedelta(days=3),
         )
@@ -317,11 +314,7 @@
             if v1 is None:
                 assert v2 is None
                 continue
-<<<<<<< HEAD
-            self.assertAlmostEqual(v1, v2)
-=======
             self.assertAlmostEqual(v1, v2)            
->>>>>>> 0cd8dd70
 
         for v1, v2 in zip(tnfm_volumes, expected_volumes):
             if v1 is None:
@@ -331,12 +324,7 @@
 ############################################################
 # Test BatchTransform
 
-<<<<<<< HEAD
-
-class TestBatchTransform(TestCase):
-=======
 class TestBatchTransform(ut.TestCase):
->>>>>>> 0cd8dd70
     def setUp(self):
         setup_logger(self)
         self.source, self.df = factory.create_test_df_source()
@@ -408,7 +396,4 @@
         self.assertEqual(
             algo.history_return_args,
             [None, None, None, expected_item, expected_item,
-             expected_item])
-             
-if __name__ == "__main__":
-    ut.main()  +             expected_item])