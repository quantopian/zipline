--- conflicted
+++ resolved
@@ -57,10 +57,8 @@
 # Vagrant temp folder
 .vagrant
 
-<<<<<<< HEAD
-*.iml
-=======
+
 # Intellij IDE temp project files
 .project
-zipline.iml
->>>>>>> 0dac2e05
+*.iml
+zipline.iml